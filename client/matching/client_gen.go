// The MIT License
//
// Copyright (c) 2020 Temporal Technologies Inc.  All rights reserved.
//
// Copyright (c) 2020 Uber Technologies, Inc.
//
// Permission is hereby granted, free of charge, to any person obtaining a copy
// of this software and associated documentation files (the "Software"), to deal
// in the Software without restriction, including without limitation the rights
// to use, copy, modify, merge, publish, distribute, sublicense, and/or sell
// copies of the Software, and to permit persons to whom the Software is
// furnished to do so, subject to the following conditions:
//
// The above copyright notice and this permission notice shall be included in
// all copies or substantial portions of the Software.
//
// THE SOFTWARE IS PROVIDED "AS IS", WITHOUT WARRANTY OF ANY KIND, EXPRESS OR
// IMPLIED, INCLUDING BUT NOT LIMITED TO THE WARRANTIES OF MERCHANTABILITY,
// FITNESS FOR A PARTICULAR PURPOSE AND NONINFRINGEMENT. IN NO EVENT SHALL THE
// AUTHORS OR COPYRIGHT HOLDERS BE LIABLE FOR ANY CLAIM, DAMAGES OR OTHER
// LIABILITY, WHETHER IN AN ACTION OF CONTRACT, TORT OR OTHERWISE, ARISING FROM,
// OUT OF OR IN CONNECTION WITH THE SOFTWARE OR THE USE OR OTHER DEALINGS IN
// THE SOFTWARE.

// Code generated by cmd/tools/rpcwrappers. DO NOT EDIT.

package matching

import (
	"context"
	"fmt"
	"math/rand"

	enumspb "go.temporal.io/api/enums/v1"
	"go.temporal.io/server/api/matchingservice/v1"
	"go.temporal.io/server/common/tqid"
	"google.golang.org/grpc"
)

func (c *clientImpl) ApplyTaskQueueUserDataReplicationEvent(
	ctx context.Context,
	request *matchingservice.ApplyTaskQueueUserDataReplicationEventRequest,
	opts ...grpc.CallOption,
) (*matchingservice.ApplyTaskQueueUserDataReplicationEventResponse, error) {

	p, err := tqid.NormalPartitionFromRpcName(request.GetTaskQueue(), request.GetNamespaceId(), enumspb.TASK_QUEUE_TYPE_WORKFLOW)
	if err != nil {
		return nil, err
	}
	client, err := c.getClientForTaskQueuePartition(p)
	if err != nil {
		return nil, err
	}
	ctx, cancel := c.createContext(ctx)
	defer cancel()
	return client.ApplyTaskQueueUserDataReplicationEvent(ctx, request, opts...)
}

func (c *clientImpl) CancelOutstandingPoll(
	ctx context.Context,
	request *matchingservice.CancelOutstandingPollRequest,
	opts ...grpc.CallOption,
) (*matchingservice.CancelOutstandingPollResponse, error) {

	p, err := tqid.PartitionFromProto(request.GetTaskQueue(), request.GetNamespaceId(), request.GetTaskQueueType())
	if err != nil {
		return nil, err
	}
	client, err := c.getClientForTaskQueuePartition(p)
	if err != nil {
		return nil, err
	}
	ctx, cancel := c.createContext(ctx)
	defer cancel()
	return client.CancelOutstandingPoll(ctx, request, opts...)
}

func (c *clientImpl) CreateNexusIncomingService(
	ctx context.Context,
	request *matchingservice.CreateNexusIncomingServiceRequest,
	opts ...grpc.CallOption,
) (*matchingservice.CreateNexusIncomingServiceResponse, error) {

	client, err := c.getClientForTaskqueue("not-applicable", &taskqueuepb.TaskQueue{Name: "not-applicable"}, enumspb.TASK_QUEUE_TYPE_UNSPECIFIED)
	if err != nil {
		return nil, err
	}
	ctx, cancel := c.createContext(ctx)
	defer cancel()
	return client.CreateNexusIncomingService(ctx, request, opts...)
}

func (c *clientImpl) DeleteNexusIncomingService(
	ctx context.Context,
	request *matchingservice.DeleteNexusIncomingServiceRequest,
	opts ...grpc.CallOption,
) (*matchingservice.DeleteNexusIncomingServiceResponse, error) {

	client, err := c.getClientForTaskqueue("not-applicable", &taskqueuepb.TaskQueue{Name: "not-applicable"}, enumspb.TASK_QUEUE_TYPE_UNSPECIFIED)
	if err != nil {
		return nil, err
	}
	ctx, cancel := c.createContext(ctx)
	defer cancel()
	return client.DeleteNexusIncomingService(ctx, request, opts...)
}

func (c *clientImpl) DescribeTaskQueue(
	ctx context.Context,
	request *matchingservice.DescribeTaskQueueRequest,
	opts ...grpc.CallOption,
) (*matchingservice.DescribeTaskQueueResponse, error) {

	p, err := tqid.PartitionFromProto(request.GetDescRequest().GetTaskQueue(), request.GetNamespaceId(), request.GetDescRequest().GetTaskQueueType())
	if err != nil {
		return nil, err
	}
	client, err := c.getClientForTaskQueuePartition(p)
	if err != nil {
		return nil, err
	}
	ctx, cancel := c.createContext(ctx)
	defer cancel()
	return client.DescribeTaskQueue(ctx, request, opts...)
}

<<<<<<< HEAD
func (c *clientImpl) DispatchNexusTask(
	ctx context.Context,
	request *matchingservice.DispatchNexusTaskRequest,
	opts ...grpc.CallOption,
) (*matchingservice.DispatchNexusTaskResponse, error) {

	client, err := c.getClientForTaskqueue(request.GetNamespaceId(), request.GetTaskQueue(), enumspb.TASK_QUEUE_TYPE_NEXUS)
=======
func (c *clientImpl) DescribeTaskQueuePartition(
	ctx context.Context,
	request *matchingservice.DescribeTaskQueuePartitionRequest,
	opts ...grpc.CallOption,
) (*matchingservice.DescribeTaskQueuePartitionResponse, error) {

	p, err := tqid.NormalPartitionFromRpcName(request.GetTaskQueuePartition().GetTaskQueue(), request.GetNamespaceId(), request.GetTaskQueuePartition().GetTaskQueueType())
	if err != nil {
		return nil, err
	}
	client, err := c.getClientForTaskQueuePartition(p)
>>>>>>> 4da7e4c9
	if err != nil {
		return nil, err
	}
	ctx, cancel := c.createContext(ctx)
	defer cancel()
<<<<<<< HEAD
	return client.DispatchNexusTask(ctx, request, opts...)
=======
	return client.DescribeTaskQueuePartition(ctx, request, opts...)
>>>>>>> 4da7e4c9
}

func (c *clientImpl) ForceUnloadTaskQueue(
	ctx context.Context,
	request *matchingservice.ForceUnloadTaskQueueRequest,
	opts ...grpc.CallOption,
) (*matchingservice.ForceUnloadTaskQueueResponse, error) {

	p, err := tqid.NormalPartitionFromRpcName(request.GetTaskQueue(), request.GetNamespaceId(), request.GetTaskQueueType())
	if err != nil {
		return nil, err
	}
	client, err := c.getClientForTaskQueuePartition(p)
	if err != nil {
		return nil, err
	}
	ctx, cancel := c.createContext(ctx)
	defer cancel()
	return client.ForceUnloadTaskQueue(ctx, request, opts...)
}

func (c *clientImpl) GetBuildIdTaskQueueMapping(
	ctx context.Context,
	request *matchingservice.GetBuildIdTaskQueueMappingRequest,
	opts ...grpc.CallOption,
) (*matchingservice.GetBuildIdTaskQueueMappingResponse, error) {

	p, err := tqid.NormalPartitionFromRpcName(fmt.Sprintf("not-applicable-%d", rand.Int()), request.GetNamespaceId(), enumspb.TASK_QUEUE_TYPE_UNSPECIFIED)
	if err != nil {
		return nil, err
	}
	client, err := c.getClientForTaskQueuePartition(p)
	if err != nil {
		return nil, err
	}
	ctx, cancel := c.createContext(ctx)
	defer cancel()
	return client.GetBuildIdTaskQueueMapping(ctx, request, opts...)
}

func (c *clientImpl) GetTaskQueueUserData(
	ctx context.Context,
	request *matchingservice.GetTaskQueueUserDataRequest,
	opts ...grpc.CallOption,
) (*matchingservice.GetTaskQueueUserDataResponse, error) {

	p, err := tqid.NormalPartitionFromRpcName(request.GetTaskQueue(), request.GetNamespaceId(), request.GetTaskQueueType())
	if err != nil {
		return nil, err
	}
	client, err := c.getClientForTaskQueuePartition(p)
	if err != nil {
		return nil, err
	}
	ctx, cancel := c.createLongPollContext(ctx)
	defer cancel()
	return client.GetTaskQueueUserData(ctx, request, opts...)
}

func (c *clientImpl) GetWorkerBuildIdCompatibility(
	ctx context.Context,
	request *matchingservice.GetWorkerBuildIdCompatibilityRequest,
	opts ...grpc.CallOption,
) (*matchingservice.GetWorkerBuildIdCompatibilityResponse, error) {

	p, err := tqid.NormalPartitionFromRpcName(request.GetRequest().GetTaskQueue(), request.GetNamespaceId(), enumspb.TASK_QUEUE_TYPE_WORKFLOW)
	if err != nil {
		return nil, err
	}
	client, err := c.getClientForTaskQueuePartition(p)
	if err != nil {
		return nil, err
	}
	ctx, cancel := c.createContext(ctx)
	defer cancel()
	return client.GetWorkerBuildIdCompatibility(ctx, request, opts...)
}

<<<<<<< HEAD
func (c *clientImpl) ListNexusIncomingServices(
	ctx context.Context,
	request *matchingservice.ListNexusIncomingServicesRequest,
	opts ...grpc.CallOption,
) (*matchingservice.ListNexusIncomingServicesResponse, error) {

	client, err := c.getClientForTaskqueue("not-applicable", &taskqueuepb.TaskQueue{Name: "not-applicable"}, enumspb.TASK_QUEUE_TYPE_UNSPECIFIED)
	if err != nil {
		return nil, err
	}
	ctx, cancel := c.createLongPollContext(ctx)
	defer cancel()
	return client.ListNexusIncomingServices(ctx, request, opts...)
=======
func (c *clientImpl) GetWorkerVersioningRules(
	ctx context.Context,
	request *matchingservice.GetWorkerVersioningRulesRequest,
	opts ...grpc.CallOption,
) (*matchingservice.GetWorkerVersioningRulesResponse, error) {

	p, err := tqid.NormalPartitionFromRpcName(request.GetTaskQueue(), request.GetNamespaceId(), enumspb.TASK_QUEUE_TYPE_WORKFLOW)
	if err != nil {
		return nil, err
	}
	client, err := c.getClientForTaskQueuePartition(p)
	if err != nil {
		return nil, err
	}
	ctx, cancel := c.createContext(ctx)
	defer cancel()
	return client.GetWorkerVersioningRules(ctx, request, opts...)
>>>>>>> 4da7e4c9
}

func (c *clientImpl) ListTaskQueuePartitions(
	ctx context.Context,
	request *matchingservice.ListTaskQueuePartitionsRequest,
	opts ...grpc.CallOption,
) (*matchingservice.ListTaskQueuePartitionsResponse, error) {

	p, err := tqid.PartitionFromProto(request.GetTaskQueue(), request.GetNamespaceId(), enumspb.TASK_QUEUE_TYPE_WORKFLOW)
	if err != nil {
		return nil, err
	}
	client, err := c.getClientForTaskQueuePartition(p)
	if err != nil {
		return nil, err
	}
	ctx, cancel := c.createContext(ctx)
	defer cancel()
	return client.ListTaskQueuePartitions(ctx, request, opts...)
}

func (c *clientImpl) PollNexusTaskQueue(
	ctx context.Context,
	request *matchingservice.PollNexusTaskQueueRequest,
	opts ...grpc.CallOption,
) (*matchingservice.PollNexusTaskQueueResponse, error) {

	client, err := c.getClientForTaskqueue(request.GetNamespaceId(), request.GetRequest().GetTaskQueue(), enumspb.TASK_QUEUE_TYPE_NEXUS)
	if err != nil {
		return nil, err
	}
	ctx, cancel := c.createContext(ctx)
	defer cancel()
	return client.PollNexusTaskQueue(ctx, request, opts...)
}

func (c *clientImpl) ReplicateTaskQueueUserData(
	ctx context.Context,
	request *matchingservice.ReplicateTaskQueueUserDataRequest,
	opts ...grpc.CallOption,
) (*matchingservice.ReplicateTaskQueueUserDataResponse, error) {

	p, err := tqid.NormalPartitionFromRpcName("not-applicable", request.GetNamespaceId(), enumspb.TASK_QUEUE_TYPE_UNSPECIFIED)
	if err != nil {
		return nil, err
	}
	client, err := c.getClientForTaskQueuePartition(p)
	if err != nil {
		return nil, err
	}
	ctx, cancel := c.createContext(ctx)
	defer cancel()
	return client.ReplicateTaskQueueUserData(ctx, request, opts...)
}

func (c *clientImpl) RespondNexusTaskCompleted(
	ctx context.Context,
	request *matchingservice.RespondNexusTaskCompletedRequest,
	opts ...grpc.CallOption,
) (*matchingservice.RespondNexusTaskCompletedResponse, error) {

	client, err := c.getClientForTaskqueue(request.GetNamespaceId(), request.GetTaskQueue(), enumspb.TASK_QUEUE_TYPE_NEXUS)
	if err != nil {
		return nil, err
	}
	ctx, cancel := c.createContext(ctx)
	defer cancel()
	return client.RespondNexusTaskCompleted(ctx, request, opts...)
}

func (c *clientImpl) RespondNexusTaskFailed(
	ctx context.Context,
	request *matchingservice.RespondNexusTaskFailedRequest,
	opts ...grpc.CallOption,
) (*matchingservice.RespondNexusTaskFailedResponse, error) {

	client, err := c.getClientForTaskqueue(request.GetNamespaceId(), request.GetTaskQueue(), enumspb.TASK_QUEUE_TYPE_NEXUS)
	if err != nil {
		return nil, err
	}
	ctx, cancel := c.createContext(ctx)
	defer cancel()
	return client.RespondNexusTaskFailed(ctx, request, opts...)
}

func (c *clientImpl) RespondQueryTaskCompleted(
	ctx context.Context,
	request *matchingservice.RespondQueryTaskCompletedRequest,
	opts ...grpc.CallOption,
) (*matchingservice.RespondQueryTaskCompletedResponse, error) {

	p, err := tqid.PartitionFromProto(request.GetTaskQueue(), request.GetNamespaceId(), enumspb.TASK_QUEUE_TYPE_WORKFLOW)
	if err != nil {
		return nil, err
	}
	client, err := c.getClientForTaskQueuePartition(p)
	if err != nil {
		return nil, err
	}
	ctx, cancel := c.createContext(ctx)
	defer cancel()
	return client.RespondQueryTaskCompleted(ctx, request, opts...)
}

func (c *clientImpl) UpdateNexusIncomingService(
	ctx context.Context,
	request *matchingservice.UpdateNexusIncomingServiceRequest,
	opts ...grpc.CallOption,
) (*matchingservice.UpdateNexusIncomingServiceResponse, error) {

	client, err := c.getClientForTaskqueue("not-applicable", &taskqueuepb.TaskQueue{Name: "not-applicable"}, enumspb.TASK_QUEUE_TYPE_UNSPECIFIED)
	if err != nil {
		return nil, err
	}
	ctx, cancel := c.createContext(ctx)
	defer cancel()
	return client.UpdateNexusIncomingService(ctx, request, opts...)
}

func (c *clientImpl) UpdateTaskQueueUserData(
	ctx context.Context,
	request *matchingservice.UpdateTaskQueueUserDataRequest,
	opts ...grpc.CallOption,
) (*matchingservice.UpdateTaskQueueUserDataResponse, error) {

	p, err := tqid.NormalPartitionFromRpcName("not-applicable", request.GetNamespaceId(), enumspb.TASK_QUEUE_TYPE_UNSPECIFIED)
	if err != nil {
		return nil, err
	}
	client, err := c.getClientForTaskQueuePartition(p)
	if err != nil {
		return nil, err
	}
	ctx, cancel := c.createContext(ctx)
	defer cancel()
	return client.UpdateTaskQueueUserData(ctx, request, opts...)
}

func (c *clientImpl) UpdateWorkerBuildIdCompatibility(
	ctx context.Context,
	request *matchingservice.UpdateWorkerBuildIdCompatibilityRequest,
	opts ...grpc.CallOption,
) (*matchingservice.UpdateWorkerBuildIdCompatibilityResponse, error) {

	p, err := tqid.NormalPartitionFromRpcName(request.GetTaskQueue(), request.GetNamespaceId(), enumspb.TASK_QUEUE_TYPE_WORKFLOW)
	if err != nil {
		return nil, err
	}
	client, err := c.getClientForTaskQueuePartition(p)
	if err != nil {
		return nil, err
	}
	ctx, cancel := c.createContext(ctx)
	defer cancel()
	return client.UpdateWorkerBuildIdCompatibility(ctx, request, opts...)
}

func (c *clientImpl) UpdateWorkerVersioningRules(
	ctx context.Context,
	request *matchingservice.UpdateWorkerVersioningRulesRequest,
	opts ...grpc.CallOption,
) (*matchingservice.UpdateWorkerVersioningRulesResponse, error) {

	p, err := tqid.NormalPartitionFromRpcName(request.GetTaskQueue(), request.GetNamespaceId(), enumspb.TASK_QUEUE_TYPE_WORKFLOW)
	if err != nil {
		return nil, err
	}
	client, err := c.getClientForTaskQueuePartition(p)
	if err != nil {
		return nil, err
	}
	ctx, cancel := c.createContext(ctx)
	defer cancel()
	return client.UpdateWorkerVersioningRules(ctx, request, opts...)
}<|MERGE_RESOLUTION|>--- conflicted
+++ resolved
@@ -81,7 +81,11 @@
 	opts ...grpc.CallOption,
 ) (*matchingservice.CreateNexusIncomingServiceResponse, error) {
 
-	client, err := c.getClientForTaskqueue("not-applicable", &taskqueuepb.TaskQueue{Name: "not-applicable"}, enumspb.TASK_QUEUE_TYPE_UNSPECIFIED)
+	p, err := tqid.NormalPartitionFromRpcName("not-applicable", "not-applicable", enumspb.TASK_QUEUE_TYPE_UNSPECIFIED)
+	if err != nil {
+		return nil, err
+	}
+	client, err := c.getClientForTaskQueuePartition(p)
 	if err != nil {
 		return nil, err
 	}
@@ -96,7 +100,11 @@
 	opts ...grpc.CallOption,
 ) (*matchingservice.DeleteNexusIncomingServiceResponse, error) {
 
-	client, err := c.getClientForTaskqueue("not-applicable", &taskqueuepb.TaskQueue{Name: "not-applicable"}, enumspb.TASK_QUEUE_TYPE_UNSPECIFIED)
+	p, err := tqid.NormalPartitionFromRpcName("not-applicable", "not-applicable", enumspb.TASK_QUEUE_TYPE_UNSPECIFIED)
+	if err != nil {
+		return nil, err
+	}
+	client, err := c.getClientForTaskQueuePartition(p)
 	if err != nil {
 		return nil, err
 	}
@@ -124,37 +132,42 @@
 	return client.DescribeTaskQueue(ctx, request, opts...)
 }
 
-<<<<<<< HEAD
+func (c *clientImpl) DescribeTaskQueuePartition(
+	ctx context.Context,
+	request *matchingservice.DescribeTaskQueuePartitionRequest,
+	opts ...grpc.CallOption,
+) (*matchingservice.DescribeTaskQueuePartitionResponse, error) {
+
+	p, err := tqid.NormalPartitionFromRpcName(request.GetTaskQueuePartition().GetTaskQueue(), request.GetNamespaceId(), request.GetTaskQueuePartition().GetTaskQueueType())
+	if err != nil {
+		return nil, err
+	}
+	client, err := c.getClientForTaskQueuePartition(p)
+	if err != nil {
+		return nil, err
+	}
+	ctx, cancel := c.createContext(ctx)
+	defer cancel()
+	return client.DescribeTaskQueuePartition(ctx, request, opts...)
+}
+
 func (c *clientImpl) DispatchNexusTask(
 	ctx context.Context,
 	request *matchingservice.DispatchNexusTaskRequest,
 	opts ...grpc.CallOption,
 ) (*matchingservice.DispatchNexusTaskResponse, error) {
 
-	client, err := c.getClientForTaskqueue(request.GetNamespaceId(), request.GetTaskQueue(), enumspb.TASK_QUEUE_TYPE_NEXUS)
-=======
-func (c *clientImpl) DescribeTaskQueuePartition(
-	ctx context.Context,
-	request *matchingservice.DescribeTaskQueuePartitionRequest,
-	opts ...grpc.CallOption,
-) (*matchingservice.DescribeTaskQueuePartitionResponse, error) {
-
-	p, err := tqid.NormalPartitionFromRpcName(request.GetTaskQueuePartition().GetTaskQueue(), request.GetNamespaceId(), request.GetTaskQueuePartition().GetTaskQueueType())
-	if err != nil {
-		return nil, err
-	}
-	client, err := c.getClientForTaskQueuePartition(p)
->>>>>>> 4da7e4c9
-	if err != nil {
-		return nil, err
-	}
-	ctx, cancel := c.createContext(ctx)
-	defer cancel()
-<<<<<<< HEAD
+	p, err := tqid.PartitionFromProto(request.GetTaskQueue(), request.GetNamespaceId(), enumspb.TASK_QUEUE_TYPE_NEXUS)
+	if err != nil {
+		return nil, err
+	}
+	client, err := c.getClientForTaskQueuePartition(p)
+	if err != nil {
+		return nil, err
+	}
+	ctx, cancel := c.createContext(ctx)
+	defer cancel()
 	return client.DispatchNexusTask(ctx, request, opts...)
-=======
-	return client.DescribeTaskQueuePartition(ctx, request, opts...)
->>>>>>> 4da7e4c9
 }
 
 func (c *clientImpl) ForceUnloadTaskQueue(
@@ -233,39 +246,42 @@
 	return client.GetWorkerBuildIdCompatibility(ctx, request, opts...)
 }
 
-<<<<<<< HEAD
+func (c *clientImpl) GetWorkerVersioningRules(
+	ctx context.Context,
+	request *matchingservice.GetWorkerVersioningRulesRequest,
+	opts ...grpc.CallOption,
+) (*matchingservice.GetWorkerVersioningRulesResponse, error) {
+
+	p, err := tqid.NormalPartitionFromRpcName(request.GetTaskQueue(), request.GetNamespaceId(), enumspb.TASK_QUEUE_TYPE_WORKFLOW)
+	if err != nil {
+		return nil, err
+	}
+	client, err := c.getClientForTaskQueuePartition(p)
+	if err != nil {
+		return nil, err
+	}
+	ctx, cancel := c.createContext(ctx)
+	defer cancel()
+	return client.GetWorkerVersioningRules(ctx, request, opts...)
+}
+
 func (c *clientImpl) ListNexusIncomingServices(
 	ctx context.Context,
 	request *matchingservice.ListNexusIncomingServicesRequest,
 	opts ...grpc.CallOption,
 ) (*matchingservice.ListNexusIncomingServicesResponse, error) {
 
-	client, err := c.getClientForTaskqueue("not-applicable", &taskqueuepb.TaskQueue{Name: "not-applicable"}, enumspb.TASK_QUEUE_TYPE_UNSPECIFIED)
+	p, err := tqid.NormalPartitionFromRpcName("not-applicable", "not-applicable", enumspb.TASK_QUEUE_TYPE_UNSPECIFIED)
+	if err != nil {
+		return nil, err
+	}
+	client, err := c.getClientForTaskQueuePartition(p)
 	if err != nil {
 		return nil, err
 	}
 	ctx, cancel := c.createLongPollContext(ctx)
 	defer cancel()
 	return client.ListNexusIncomingServices(ctx, request, opts...)
-=======
-func (c *clientImpl) GetWorkerVersioningRules(
-	ctx context.Context,
-	request *matchingservice.GetWorkerVersioningRulesRequest,
-	opts ...grpc.CallOption,
-) (*matchingservice.GetWorkerVersioningRulesResponse, error) {
-
-	p, err := tqid.NormalPartitionFromRpcName(request.GetTaskQueue(), request.GetNamespaceId(), enumspb.TASK_QUEUE_TYPE_WORKFLOW)
-	if err != nil {
-		return nil, err
-	}
-	client, err := c.getClientForTaskQueuePartition(p)
-	if err != nil {
-		return nil, err
-	}
-	ctx, cancel := c.createContext(ctx)
-	defer cancel()
-	return client.GetWorkerVersioningRules(ctx, request, opts...)
->>>>>>> 4da7e4c9
 }
 
 func (c *clientImpl) ListTaskQueuePartitions(
@@ -293,7 +309,11 @@
 	opts ...grpc.CallOption,
 ) (*matchingservice.PollNexusTaskQueueResponse, error) {
 
-	client, err := c.getClientForTaskqueue(request.GetNamespaceId(), request.GetRequest().GetTaskQueue(), enumspb.TASK_QUEUE_TYPE_NEXUS)
+	p, err := tqid.PartitionFromProto(request.GetRequest().GetTaskQueue(), request.GetNamespaceId(), enumspb.TASK_QUEUE_TYPE_NEXUS)
+	if err != nil {
+		return nil, err
+	}
+	client, err := c.getClientForTaskQueuePartition(p)
 	if err != nil {
 		return nil, err
 	}
@@ -327,7 +347,11 @@
 	opts ...grpc.CallOption,
 ) (*matchingservice.RespondNexusTaskCompletedResponse, error) {
 
-	client, err := c.getClientForTaskqueue(request.GetNamespaceId(), request.GetTaskQueue(), enumspb.TASK_QUEUE_TYPE_NEXUS)
+	p, err := tqid.PartitionFromProto(request.GetTaskQueue(), request.GetNamespaceId(), enumspb.TASK_QUEUE_TYPE_NEXUS)
+	if err != nil {
+		return nil, err
+	}
+	client, err := c.getClientForTaskQueuePartition(p)
 	if err != nil {
 		return nil, err
 	}
@@ -342,7 +366,11 @@
 	opts ...grpc.CallOption,
 ) (*matchingservice.RespondNexusTaskFailedResponse, error) {
 
-	client, err := c.getClientForTaskqueue(request.GetNamespaceId(), request.GetTaskQueue(), enumspb.TASK_QUEUE_TYPE_NEXUS)
+	p, err := tqid.PartitionFromProto(request.GetTaskQueue(), request.GetNamespaceId(), enumspb.TASK_QUEUE_TYPE_NEXUS)
+	if err != nil {
+		return nil, err
+	}
+	client, err := c.getClientForTaskQueuePartition(p)
 	if err != nil {
 		return nil, err
 	}
@@ -376,7 +404,11 @@
 	opts ...grpc.CallOption,
 ) (*matchingservice.UpdateNexusIncomingServiceResponse, error) {
 
-	client, err := c.getClientForTaskqueue("not-applicable", &taskqueuepb.TaskQueue{Name: "not-applicable"}, enumspb.TASK_QUEUE_TYPE_UNSPECIFIED)
+	p, err := tqid.NormalPartitionFromRpcName("not-applicable", "not-applicable", enumspb.TASK_QUEUE_TYPE_UNSPECIFIED)
+	if err != nil {
+		return nil, err
+	}
+	client, err := c.getClientForTaskQueuePartition(p)
 	if err != nil {
 		return nil, err
 	}
