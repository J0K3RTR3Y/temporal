// The MIT License
//
// Copyright (c) 2020 Temporal Technologies Inc.  All rights reserved.
//
// Copyright (c) 2020 Uber Technologies, Inc.
//
// Permission is hereby granted, free of charge, to any person obtaining a copy
// of this software and associated documentation files (the "Software"), to deal
// in the Software without restriction, including without limitation the rights
// to use, copy, modify, merge, publish, distribute, sublicense, and/or sell
// copies of the Software, and to permit persons to whom the Software is
// furnished to do so, subject to the following conditions:
//
// The above copyright notice and this permission notice shall be included in
// all copies or substantial portions of the Software.
//
// THE SOFTWARE IS PROVIDED "AS IS", WITHOUT WARRANTY OF ANY KIND, EXPRESS OR
// IMPLIED, INCLUDING BUT NOT LIMITED TO THE WARRANTIES OF MERCHANTABILITY,
// FITNESS FOR A PARTICULAR PURPOSE AND NONINFRINGEMENT. IN NO EVENT SHALL THE
// AUTHORS OR COPYRIGHT HOLDERS BE LIABLE FOR ANY CLAIM, DAMAGES OR OTHER
// LIABILITY, WHETHER IN AN ACTION OF CONTRACT, TORT OR OTHERWISE, ARISING FROM,
// OUT OF OR IN CONNECTION WITH THE SOFTWARE OR THE USE OR OTHER DEALINGS IN
// THE SOFTWARE.

package definition

import (
	commonpb "go.temporal.io/temporal-proto/common"
)

// valid indexed fields on ES
const (
	NamespaceID     = "NamespaceId"
	WorkflowID      = "WorkflowId"
	RunID           = "RunId"
	WorkflowType    = "WorkflowType"
	StartTime       = "StartTime"
	ExecutionTime   = "ExecutionTime"
	CloseTime       = "CloseTime"
	ExecutionStatus = "ExecutionStatus"
	HistoryLength   = "HistoryLength"
	Encoding        = "Encoding"
	KafkaKey        = "KafkaKey"
	BinaryChecksums = "BinaryChecksums"
	TaskList        = "TaskList"

	CustomStringField     = "CustomStringField"
	CustomKeywordField    = "CustomKeywordField"
	CustomIntField        = "CustomIntField"
	CustomBoolField       = "CustomBoolField"
	CustomDoubleField     = "CustomDoubleField"
	CustomDatetimeField   = "CustomDatetimeField"
	TemporalChangeVersion = "TemporalChangeVersion"
)

// valid non-indexed fields on ES
const (
	Memo = "Memo"
)

// Attr is prefix of custom search attributes
const Attr = "Attr"

// defaultIndexedKeys defines all searchable keys
var defaultIndexedKeys = createDefaultIndexedKeys()

func createDefaultIndexedKeys() map[string]interface{} {
	defaultIndexedKeys := map[string]interface{}{
		CustomStringField:     commonpb.IndexedValueType_String,
		CustomKeywordField:    commonpb.IndexedValueType_Keyword,
		CustomIntField:        commonpb.IndexedValueType_Int,
		CustomBoolField:       commonpb.IndexedValueType_Bool,
		CustomDoubleField:     commonpb.IndexedValueType_Double,
		CustomDatetimeField:   commonpb.IndexedValueType_Datetime,
		TemporalChangeVersion: commonpb.IndexedValueType_Keyword,
		BinaryChecksums:       commonpb.IndexedValueType_Keyword,
	}
	for k, v := range systemIndexedKeys {
		defaultIndexedKeys[k] = v
	}
	return defaultIndexedKeys
}

// GetDefaultIndexedKeys return default valid indexed keys
func GetDefaultIndexedKeys() map[string]interface{} {
	return defaultIndexedKeys
}

// systemIndexedKeys is Temporal created visibility keys
var systemIndexedKeys = map[string]interface{}{
<<<<<<< HEAD
	NamespaceID:     commonpb.IndexedValueType_Keyword,
	WorkflowID:      commonpb.IndexedValueType_Keyword,
	RunID:           commonpb.IndexedValueType_Keyword,
	WorkflowType:    commonpb.IndexedValueType_Keyword,
	StartTime:       commonpb.IndexedValueType_Int,
	ExecutionTime:   commonpb.IndexedValueType_Int,
	CloseTime:       commonpb.IndexedValueType_Int,
	ExecutionStatus: commonpb.IndexedValueType_Int,
	HistoryLength:   commonpb.IndexedValueType_Int,
=======
	DomainID:      shared.IndexedValueTypeKeyword,
	WorkflowID:    shared.IndexedValueTypeKeyword,
	RunID:         shared.IndexedValueTypeKeyword,
	WorkflowType:  shared.IndexedValueTypeKeyword,
	StartTime:     shared.IndexedValueTypeInt,
	ExecutionTime: shared.IndexedValueTypeInt,
	CloseTime:     shared.IndexedValueTypeInt,
	CloseStatus:   shared.IndexedValueTypeInt,
	HistoryLength: shared.IndexedValueTypeInt,
	TaskList:      shared.IndexedValueTypeKeyword,
>>>>>>> 651a26b2
}

// IsSystemIndexedKey return true is key is system added
func IsSystemIndexedKey(key string) bool {
	_, ok := systemIndexedKeys[key]
	return ok
}<|MERGE_RESOLUTION|>--- conflicted
+++ resolved
@@ -88,7 +88,6 @@
 
 // systemIndexedKeys is Temporal created visibility keys
 var systemIndexedKeys = map[string]interface{}{
-<<<<<<< HEAD
 	NamespaceID:     commonpb.IndexedValueType_Keyword,
 	WorkflowID:      commonpb.IndexedValueType_Keyword,
 	RunID:           commonpb.IndexedValueType_Keyword,
@@ -98,18 +97,7 @@
 	CloseTime:       commonpb.IndexedValueType_Int,
 	ExecutionStatus: commonpb.IndexedValueType_Int,
 	HistoryLength:   commonpb.IndexedValueType_Int,
-=======
-	DomainID:      shared.IndexedValueTypeKeyword,
-	WorkflowID:    shared.IndexedValueTypeKeyword,
-	RunID:         shared.IndexedValueTypeKeyword,
-	WorkflowType:  shared.IndexedValueTypeKeyword,
-	StartTime:     shared.IndexedValueTypeInt,
-	ExecutionTime: shared.IndexedValueTypeInt,
-	CloseTime:     shared.IndexedValueTypeInt,
-	CloseStatus:   shared.IndexedValueTypeInt,
-	HistoryLength: shared.IndexedValueTypeInt,
-	TaskList:      shared.IndexedValueTypeKeyword,
->>>>>>> 651a26b2
+	TaskList:        commonpb.IndexedValueType_Keyword,
 }
 
 // IsSystemIndexedKey return true is key is system added
