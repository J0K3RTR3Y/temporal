// Copyright (c) 2020 Uber Technologies, Inc.
//
// Permission is hereby granted, free of charge, to any person obtaining a copy
// of this software and associated documentation files (the "Software"), to deal
// in the Software without restriction, including without limitation the rights
// to use, copy, modify, merge, publish, distribute, sublicense, and/or sell
// copies of the Software, and to permit persons to whom the Software is
// furnished to do so, subject to the following conditions:
//
// The above copyright notice and this permission notice shall be included in
// all copies or substantial portions of the Software.
//
// THE SOFTWARE IS PROVIDED "AS IS", WITHOUT WARRANTY OF ANY KIND, EXPRESS OR
// IMPLIED, INCLUDING BUT NOT LIMITED TO THE WARRANTIES OF MERCHANTABILITY,
// FITNESS FOR A PARTICULAR PURPOSE AND NONINFRINGEMENT. IN NO EVENT SHALL THE
// AUTHORS OR COPYRIGHT HOLDERS BE LIABLE FOR ANY CLAIM, DAMAGES OR OTHER
// LIABILITY, WHETHER IN AN ACTION OF CONTRACT, TORT OR OTHERWISE, ARISING FROM,
// OUT OF OR IN CONNECTION WITH THE SOFTWARE OR THE USE OR OTHER DEALINGS IN
// THE SOFTWARE.

// S3 History Archiver will archive workflow histories to amazon s3

package s3store

import (
	"context"
	"encoding/binary"
	"errors"
	"strconv"
	"strings"
	"time"

	"github.com/aws/aws-sdk-go/aws"
	"github.com/aws/aws-sdk-go/aws/awserr"
	"github.com/aws/aws-sdk-go/aws/request"
	"github.com/aws/aws-sdk-go/aws/session"
	"github.com/aws/aws-sdk-go/service/s3"
	"github.com/aws/aws-sdk-go/service/s3/s3iface"
<<<<<<< HEAD
	commonproto "go.temporal.io/temporal-proto/common"
	"go.temporal.io/temporal-proto/serviceerror"

	"github.com/temporalio/temporal/common"
	"github.com/temporalio/temporal/common/archiver"
	"github.com/temporalio/temporal/common/backoff"
	"github.com/temporalio/temporal/common/codec"
	"github.com/temporalio/temporal/common/log/tag"
	"github.com/temporalio/temporal/common/metrics"
	"github.com/temporalio/temporal/common/service/config"
=======

	"github.com/uber/cadence/.gen/go/shared"
	"github.com/uber/cadence/common"
	"github.com/uber/cadence/common/archiver"
	"github.com/uber/cadence/common/backoff"
	"github.com/uber/cadence/common/log/tag"
	"github.com/uber/cadence/common/metrics"
	"github.com/uber/cadence/common/persistence"
	"github.com/uber/cadence/common/service/config"
>>>>>>> 3973b054
)

const (
	// URIScheme is the scheme for the s3 implementation
	URIScheme               = "s3"
	errEncodeHistory        = "failed to encode history batches"
	errWriteKey             = "failed to write history to s3"
	defaultBlobstoreTimeout = 60 * time.Second
	targetHistoryBlobSize   = 2 * 1024 * 1024 // 2MB
)

var (
	errNoBucketSpecified = errors.New("no bucket specified")
	errBucketNotExists   = errors.New("requested bucket does not exist")
	errEmptyAwsRegion    = errors.New("empty aws region")
)

type (
	historyArchiver struct {
		container *archiver.HistoryBootstrapContainer
		s3cli     s3iface.S3API
		// only set in test code
		historyIterator archiver.HistoryIterator
		config          *config.S3Archiver
	}

	getHistoryToken struct {
		CloseFailoverVersion int64
		BatchIdx             int
	}

	uploadProgress struct {
		BatchIdx      int
		IteratorState []byte
		uploadedSize  int64
		historySize   int64
	}
)

// NewHistoryArchiver creates a new archiver.HistoryArchiver based on s3
func NewHistoryArchiver(
	container *archiver.HistoryBootstrapContainer,
	config *config.S3Archiver,
) (archiver.HistoryArchiver, error) {
	return newHistoryArchiver(container, config, nil)
}

func newHistoryArchiver(
	container *archiver.HistoryBootstrapContainer,
	config *config.S3Archiver,
	historyIterator archiver.HistoryIterator,
) (*historyArchiver, error) {
	if len(config.Region) == 0 {
		return nil, errEmptyAwsRegion
	}
	s3Config := &aws.Config{
		Endpoint:         config.Endpoint,
		Region:           aws.String(config.Region),
		S3ForcePathStyle: aws.Bool(config.S3ForcePathStyle),
	}
	sess, err := session.NewSession(s3Config)
	if err != nil {
		return nil, err
	}

	return &historyArchiver{
		container:       container,
		s3cli:           s3.New(sess),
		historyIterator: historyIterator,
	}, nil
}
func (h *historyArchiver) Archive(
	ctx context.Context,
	URI archiver.URI,
	request *archiver.ArchiveHistoryRequest,
	opts ...archiver.ArchiveOption,
) (err error) {
	scope := h.container.MetricsClient.Scope(metrics.HistoryArchiverScope, metrics.DomainTag(request.DomainName))
	featureCatalog := archiver.GetFeatureCatalog(opts...)
	sw := scope.StartTimer(metrics.ServiceLatency)
	defer func() {
		sw.Stop()
		if err != nil {
			if common.IsPersistenceTransientError(err) || isRetryableError(err) {
				scope.IncCounter(metrics.HistoryArchiverArchiveTransientErrorCount)
			} else {
				scope.IncCounter(metrics.HistoryArchiverArchiveNonRetryableErrorCount)
				if featureCatalog.NonRetriableError != nil {
					err = featureCatalog.NonRetriableError()
				}
			}
		}
	}()

	logger := archiver.TagLoggerWithArchiveHistoryRequestAndURI(h.container.Logger, request, URI.String())

	if err := softValidateURI(URI); err != nil {
		logger.Error(archiver.ArchiveNonRetriableErrorMsg, tag.ArchivalArchiveFailReason(archiver.ErrReasonInvalidURI), tag.Error(err))
		return err
	}

	if err := archiver.ValidateHistoryArchiveRequest(request); err != nil {
		logger.Error(archiver.ArchiveNonRetriableErrorMsg, tag.ArchivalArchiveFailReason(archiver.ErrReasonInvalidArchiveRequest), tag.Error(err))
		return err
	}

	var progress uploadProgress
	historyIterator := h.historyIterator
	if historyIterator == nil { // will only be set by testing code
		historyIterator = loadHistoryIterator(ctx, request, h.container.HistoryV2Manager, featureCatalog, &progress)
	}
<<<<<<< HEAD

	var historyBatches []*commonproto.History
=======
>>>>>>> 3973b054
	for historyIterator.HasNext() {
		historyBlob, err := getNextHistoryBlob(ctx, historyIterator)
		if err != nil {
			logger := logger.WithTags(tag.ArchivalArchiveFailReason(archiver.ErrReasonReadHistory), tag.Error(err))
			if common.IsPersistenceTransientError(err) {
				logger.Error(archiver.ArchiveTransientErrorMsg)
			} else {
				logger.Error(archiver.ArchiveNonRetriableErrorMsg)
			}
			return err
		}

		if historyMutated(request, historyBlob.Body, historyBlob.Header.IsLast) {
			logger.Error(archiver.ArchiveNonRetriableErrorMsg, tag.ArchivalArchiveFailReason(archiver.ErrReasonHistoryMutated))
			return archiver.ErrHistoryMutated
		}

		encodedHistoryBlob, err := encode(historyBlob)
		if err != nil {
			logger.Error(archiver.ArchiveNonRetriableErrorMsg, tag.ArchivalArchiveFailReason(errEncodeHistory), tag.Error(err))
			return err
		}

<<<<<<< HEAD
	encoder := codec.NewJSONPBEncoder()
	encodedHistoryBatches, err := encoder.EncodeHistories(historyBatches)
	if err != nil {
		logger.Error(archiver.ArchiveNonRetriableErrorMsg, tag.ArchivalArchiveFailReason(errEncodeHistory), tag.Error(err))
		return err
	}
=======
		key := constructHistoryKey(URI.Path(), request.DomainID, request.WorkflowID, request.RunID, request.CloseFailoverVersion, progress.BatchIdx)
>>>>>>> 3973b054

		exists, err := keyExists(ctx, h.s3cli, URI, key)
		if err != nil {
			logger := logger.WithTags(tag.ArchivalArchiveFailReason(errWriteKey), tag.Error(err))
			if isRetryableError(err) {
				logger.Error(archiver.ArchiveTransientErrorMsg)
			} else {
				logger.Error(archiver.ArchiveNonRetriableErrorMsg)
			}
			return err
		}
		blobSize := int64(binary.Size(encodedHistoryBlob))
		if exists {
			scope.IncCounter(metrics.HistoryArchiverBlobExistsCount)
		} else {
			if err := upload(ctx, h.s3cli, URI, key, encodedHistoryBlob); err != nil {
				logger := logger.WithTags(tag.ArchivalArchiveFailReason(errWriteKey), tag.Error(err))
				if isRetryableError(err) {
					logger.Error(archiver.ArchiveTransientErrorMsg)
				} else {
					logger.Error(archiver.ArchiveNonRetriableErrorMsg)
				}
				return err
			}
			progress.uploadedSize += blobSize
			scope.RecordTimer(metrics.HistoryArchiverBlobSize, time.Duration(blobSize))
		}

		progress.historySize += blobSize
		progress.BatchIdx = progress.BatchIdx + 1
		saveHistoryIteratorState(ctx, featureCatalog, historyIterator, &progress)
	}

	scope.RecordTimer(metrics.HistoryArchiverTotalUploadSize, time.Duration(progress.uploadedSize))
	scope.RecordTimer(metrics.HistoryArchiverHistorySize, time.Duration(progress.historySize))
	scope.IncCounter(metrics.HistoryArchiverArchiveSuccessCount)
	return nil
}

func loadHistoryIterator(ctx context.Context, request *archiver.ArchiveHistoryRequest, historyManager persistence.HistoryManager, featureCatalog *archiver.ArchiveFeatureCatalog, progress *uploadProgress) (historyIterator archiver.HistoryIterator) {
	if featureCatalog.ProgressManager != nil {
		if featureCatalog.ProgressManager.HasProgress(ctx) {
			err := featureCatalog.ProgressManager.LoadProgress(ctx, progress)
			if err == nil {
				historyIterator, err := archiver.NewHistoryIteratorFromState(request, historyManager, targetHistoryBlobSize, progress.IteratorState)
				if err == nil {
					return historyIterator
				}
			}
			progress.IteratorState = nil
			progress.BatchIdx = 0
			progress.historySize = 0
			progress.uploadedSize = 0
		}
	}
	return archiver.NewHistoryIterator(request, historyManager, targetHistoryBlobSize)
}

func saveHistoryIteratorState(ctx context.Context, featureCatalog *archiver.ArchiveFeatureCatalog, historyIterator archiver.HistoryIterator, progress *uploadProgress) {
	// Saving history state is a best effort operation. Ignore errors and continue
	if featureCatalog.ProgressManager != nil {
		state, err := historyIterator.GetState()
		if err != nil {
			return
		}
		progress.IteratorState = state
		err = featureCatalog.ProgressManager.RecordProgress(ctx, progress)
		if err != nil {
			return
		}
	}
}

func (h *historyArchiver) Get(
	ctx context.Context,
	URI archiver.URI,
	request *archiver.GetHistoryRequest,
) (*archiver.GetHistoryResponse, error) {
	if err := softValidateURI(URI); err != nil {
		return nil, serviceerror.NewInvalidArgument(archiver.ErrInvalidURI.Error())
	}

	if err := archiver.ValidateGetRequest(request); err != nil {
		return nil, serviceerror.NewInvalidArgument(archiver.ErrInvalidGetHistoryRequest.Error())
	}

	var err error
	var token *getHistoryToken
	if request.NextPageToken != nil {
		token, err = deserializeGetHistoryToken(request.NextPageToken)
		if err != nil {
			return nil, serviceerror.NewInvalidArgument(archiver.ErrNextPageTokenCorrupted.Error())
		}
	} else if request.CloseFailoverVersion != nil {
		token = &getHistoryToken{
			CloseFailoverVersion: *request.CloseFailoverVersion,
		}
	} else {
		highestVersion, err := h.getHighestVersion(ctx, URI, request)
		if err != nil {
			return nil, serviceerror.NewInvalidArgument(err.Error())
		}
		token = &getHistoryToken{
			CloseFailoverVersion: *highestVersion,
		}
	}

<<<<<<< HEAD
	key := constructHistoryKey(URI.Path(), request.DomainID, request.WorkflowID, request.RunID, token.CloseFailoverVersion)
	encodedHistoryBatches, err := download(ctx, h.s3cli, URI, key)
	if err != nil {
		return nil, err
	}
	encoder := codec.NewJSONPBEncoder()
	historyBatches, err := encoder.DecodeHistories(encodedHistoryBatches)
	if err != nil {
		return nil, serviceerror.NewInternal(err.Error())
	}
	historyBatches = historyBatches[token.NextBatchIdx:]

=======
>>>>>>> 3973b054
	response := &archiver.GetHistoryResponse{}
	numOfEvents := 0
	isTruncated := false
	for {
		if numOfEvents >= request.PageSize {
			isTruncated = true
			break
		}
		key := constructHistoryKey(URI.Path(), request.DomainID, request.WorkflowID, request.RunID, token.CloseFailoverVersion, token.BatchIdx)

		encodedRecord, err := download(ctx, h.s3cli, URI, key)
		if err != nil {
			if isRetryableError(err) {
				return nil, &shared.InternalServiceError{Message: err.Error()}
			}
			switch err.(type) {
			case *shared.BadRequestError, *shared.InternalServiceError, *shared.EntityNotExistsError:
				return nil, err
			default:
				return nil, &shared.InternalServiceError{Message: err.Error()}
			}
		}

		historyBlob, err := decodeHistoryBlob(encodedRecord)
		if err != nil {
			return nil, &shared.InternalServiceError{Message: err.Error()}
		}

		for _, batch := range historyBlob.Body {
			response.HistoryBatches = append(response.HistoryBatches, batch)
			numOfEvents += len(batch.Events)
		}

		if *historyBlob.Header.IsLast {
			break
		}
		token.BatchIdx++
	}

	if isTruncated {
		nextToken, err := serializeToken(token)
		if err != nil {
			return nil, serviceerror.NewInternal(err.Error())
		}
		response.NextPageToken = nextToken
	}

	return response, nil
}

func (h *historyArchiver) ValidateURI(URI archiver.URI) error {
	err := softValidateURI(URI)
	if err != nil {
		return err
	}
	return bucketExists(context.TODO(), h.s3cli, URI)
}

func getNextHistoryBlob(ctx context.Context, historyIterator archiver.HistoryIterator) (*archiver.HistoryBlob, error) {
	historyBlob, err := historyIterator.Next()
	op := func() error {
		historyBlob, err = historyIterator.Next()
		return err
	}
	for err != nil {
		if !common.IsPersistenceTransientError(err) {
			return nil, err
		}
		if contextExpired(ctx) {
			return nil, archiver.ErrContextTimeout
		}
		err = backoff.Retry(op, common.CreatePersistanceRetryPolicy(), common.IsPersistenceTransientError)
	}
	return historyBlob, nil
}

func (h *historyArchiver) getHighestVersion(ctx context.Context, URI archiver.URI, request *archiver.GetHistoryRequest) (*int64, error) {
	ctx, cancel := ensureContextTimeout(ctx)
	defer cancel()
	var prefix = constructHistoryKeyPrefix(URI.Path(), request.DomainID, request.WorkflowID, request.RunID) + "/"
	results, err := h.s3cli.ListObjectsV2WithContext(ctx, &s3.ListObjectsV2Input{
		Bucket:    aws.String(URI.Hostname()),
		Prefix:    aws.String(prefix),
		Delimiter: aws.String("/"),
	})
	if err != nil {
		if aerr, ok := err.(awserr.Error); ok && aerr.Code() == s3.ErrCodeNoSuchBucket {
			return nil, serviceerror.NewInvalidArgument(errBucketNotExists.Error())
		}
		return nil, err
	}
	var highestVersion *int64

	for _, v := range results.CommonPrefixes {
		var version int64
		version, err = strconv.ParseInt(strings.Replace(strings.Replace(*v.Prefix, prefix, "", 1), "/", "", 1), 10, 64)
		if err != nil {
			continue
		}
		if highestVersion == nil || version > *highestVersion {
			highestVersion = &version
		}
	}
	if highestVersion == nil {
		return nil, archiver.ErrHistoryNotExist
	}
	return highestVersion, nil
}

func isRetryableError(err error) bool {
	if err == nil {
		return false
	}
	if aerr, ok := err.(awserr.Error); ok {
		return isStatusCodeRetryable(aerr) || request.IsErrorRetryable(aerr) || request.IsErrorThrottle(aerr)
	}
	return false
}

func isStatusCodeRetryable(err error) bool {
	if aerr, ok := err.(awserr.Error); ok {
		if rerr, ok := err.(awserr.RequestFailure); ok {
			if rerr.StatusCode() == 429 {
				return true
			}
			if rerr.StatusCode() >= 500 && rerr.StatusCode() != 501 {
				return true
			}
		}
		return isStatusCodeRetryable(aerr.OrigErr())
	}
	return false
}<|MERGE_RESOLUTION|>--- conflicted
+++ resolved
@@ -36,28 +36,17 @@
 	"github.com/aws/aws-sdk-go/aws/session"
 	"github.com/aws/aws-sdk-go/service/s3"
 	"github.com/aws/aws-sdk-go/service/s3/s3iface"
-<<<<<<< HEAD
-	commonproto "go.temporal.io/temporal-proto/common"
 	"go.temporal.io/temporal-proto/serviceerror"
 
+	archiverproto "github.com/temporalio/temporal/.gen/proto/archiver"
 	"github.com/temporalio/temporal/common"
 	"github.com/temporalio/temporal/common/archiver"
 	"github.com/temporalio/temporal/common/backoff"
 	"github.com/temporalio/temporal/common/codec"
 	"github.com/temporalio/temporal/common/log/tag"
 	"github.com/temporalio/temporal/common/metrics"
+	"github.com/temporalio/temporal/common/persistence"
 	"github.com/temporalio/temporal/common/service/config"
-=======
-
-	"github.com/uber/cadence/.gen/go/shared"
-	"github.com/uber/cadence/common"
-	"github.com/uber/cadence/common/archiver"
-	"github.com/uber/cadence/common/backoff"
-	"github.com/uber/cadence/common/log/tag"
-	"github.com/uber/cadence/common/metrics"
-	"github.com/uber/cadence/common/persistence"
-	"github.com/uber/cadence/common/service/config"
->>>>>>> 3973b054
 )
 
 const (
@@ -169,11 +158,6 @@
 	if historyIterator == nil { // will only be set by testing code
 		historyIterator = loadHistoryIterator(ctx, request, h.container.HistoryV2Manager, featureCatalog, &progress)
 	}
-<<<<<<< HEAD
-
-	var historyBatches []*commonproto.History
-=======
->>>>>>> 3973b054
 	for historyIterator.HasNext() {
 		historyBlob, err := getNextHistoryBlob(ctx, historyIterator)
 		if err != nil {
@@ -191,22 +175,13 @@
 			return archiver.ErrHistoryMutated
 		}
 
-		encodedHistoryBlob, err := encode(historyBlob)
+		encoder := codec.NewJSONPBEncoder()
+		encodedHistoryBlob, err := encoder.Encode(historyBlob)
 		if err != nil {
 			logger.Error(archiver.ArchiveNonRetriableErrorMsg, tag.ArchivalArchiveFailReason(errEncodeHistory), tag.Error(err))
 			return err
 		}
-
-<<<<<<< HEAD
-	encoder := codec.NewJSONPBEncoder()
-	encodedHistoryBatches, err := encoder.EncodeHistories(historyBatches)
-	if err != nil {
-		logger.Error(archiver.ArchiveNonRetriableErrorMsg, tag.ArchivalArchiveFailReason(errEncodeHistory), tag.Error(err))
-		return err
-	}
-=======
 		key := constructHistoryKey(URI.Path(), request.DomainID, request.WorkflowID, request.RunID, request.CloseFailoverVersion, progress.BatchIdx)
->>>>>>> 3973b054
 
 		exists, err := keyExists(ctx, h.s3cli, URI, key)
 		if err != nil {
@@ -313,22 +288,7 @@
 			CloseFailoverVersion: *highestVersion,
 		}
 	}
-
-<<<<<<< HEAD
-	key := constructHistoryKey(URI.Path(), request.DomainID, request.WorkflowID, request.RunID, token.CloseFailoverVersion)
-	encodedHistoryBatches, err := download(ctx, h.s3cli, URI, key)
-	if err != nil {
-		return nil, err
-	}
 	encoder := codec.NewJSONPBEncoder()
-	historyBatches, err := encoder.DecodeHistories(encodedHistoryBatches)
-	if err != nil {
-		return nil, serviceerror.NewInternal(err.Error())
-	}
-	historyBatches = historyBatches[token.NextBatchIdx:]
-
-=======
->>>>>>> 3973b054
 	response := &archiver.GetHistoryResponse{}
 	numOfEvents := 0
 	isTruncated := false
@@ -342,19 +302,20 @@
 		encodedRecord, err := download(ctx, h.s3cli, URI, key)
 		if err != nil {
 			if isRetryableError(err) {
-				return nil, &shared.InternalServiceError{Message: err.Error()}
+				return nil, &serviceerror.Internal{Message: err.Error()}
 			}
 			switch err.(type) {
-			case *shared.BadRequestError, *shared.InternalServiceError, *shared.EntityNotExistsError:
+			case *serviceerror.InvalidArgument, *serviceerror.Internal, *serviceerror.NotFound:
 				return nil, err
 			default:
-				return nil, &shared.InternalServiceError{Message: err.Error()}
-			}
-		}
-
-		historyBlob, err := decodeHistoryBlob(encodedRecord)
-		if err != nil {
-			return nil, &shared.InternalServiceError{Message: err.Error()}
+				return nil, &serviceerror.Internal{Message: err.Error()}
+			}
+		}
+
+		historyBlob := archiverproto.HistoryBlob{}
+		err = encoder.Decode(encodedRecord, &historyBlob)
+		if err != nil {
+			return nil, &serviceerror.Internal{Message: err.Error()}
 		}
 
 		for _, batch := range historyBlob.Body {
@@ -362,7 +323,7 @@
 			numOfEvents += len(batch.Events)
 		}
 
-		if *historyBlob.Header.IsLast {
+		if historyBlob.Header.IsLast {
 			break
 		}
 		token.BatchIdx++
@@ -387,7 +348,7 @@
 	return bucketExists(context.TODO(), h.s3cli, URI)
 }
 
-func getNextHistoryBlob(ctx context.Context, historyIterator archiver.HistoryIterator) (*archiver.HistoryBlob, error) {
+func getNextHistoryBlob(ctx context.Context, historyIterator archiver.HistoryIterator) (*archiverproto.HistoryBlob, error) {
 	historyBlob, err := historyIterator.Next()
 	op := func() error {
 		historyBlob, err = historyIterator.Next()
