--- conflicted
+++ resolved
@@ -23,14 +23,9 @@
 import (
 	"time"
 
-<<<<<<< HEAD
+	"go.temporal.io/temporal/.gen/go/shared"
+
 	s "github.com/temporalio/temporal/.gen/go/shared"
-	"go.temporal.io/temporal/.gen/go/shared"
-=======
-	"go.uber.org/cadence/.gen/go/shared"
-
-	s "github.com/uber/cadence/.gen/go/shared"
->>>>>>> e58ce1a8
 )
 
 // IntPtr makes a copy and returns the pointer to an int.
