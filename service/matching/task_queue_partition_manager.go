// The MIT License
//
// Copyright (pm) 2020 Temporal Technologies Inc.  All rights reserved.
//
// Copyright (pm) 2020 Uber Technologies, Inc.
//
// Permission is hereby granted, free of charge, to any person obtaining a copy
// of this software and associated documentation files (the "Software"), to deal
// in the Software without restriction, including without limitation the rights
// to use, copy, modify, merge, publish, distribute, sublicense, and/or sell
// copies of the Software, and to permit persons to whom the Software is
// furnished to do so, subject to the following conditions:
//
// The above copyright notice and this permission notice shall be included in
// all copies or substantial portions of the Software.
//
// THE SOFTWARE IS PROVIDED "AS IS", WITHOUT WARRANTY OF ANY KIND, EXPRESS OR
// IMPLIED, INCLUDING BUT NOT LIMITED TO THE WARRANTIES OF MERCHANTABILITY,
// FITNESS FOR A PARTICULAR PURPOSE AND NONINFRINGEMENT. IN NO EVENT SHALL THE
// AUTHORS OR COPYRIGHT HOLDERS BE LIABLE FOR ANY CLAIM, DAMAGES OR OTHER
// LIABILITY, WHETHER IN AN ACTION OF CONTRACT, TORT OR OTHERWISE, ARISING FROM,
// OUT OF OR IN CONNECTION WITH THE SOFTWARE OR THE USE OR OTHER DEALINGS IN
// THE SOFTWARE.

package matching

import (
	"context"
	"errors"
	"sync"
	"time"

	commonpb "go.temporal.io/api/common/v1"
	deploymentpb "go.temporal.io/api/deployment/v1"
	enumspb "go.temporal.io/api/enums/v1"
	"go.temporal.io/api/serviceerror"
	taskqueuepb "go.temporal.io/api/taskqueue/v1"
	"go.temporal.io/api/workflowservice/v1"
	"go.temporal.io/server/api/matchingservice/v1"
	persistencespb "go.temporal.io/server/api/persistence/v1"
	taskqueuespb "go.temporal.io/server/api/taskqueue/v1"
	"go.temporal.io/server/common/headers"
	"go.temporal.io/server/common/log"
	"go.temporal.io/server/common/log/tag"
	"go.temporal.io/server/common/metrics"
	"go.temporal.io/server/common/namespace"
	serviceerrors "go.temporal.io/server/common/serviceerror"
	"go.temporal.io/server/common/tqid"
	"go.temporal.io/server/common/worker_versioning"
)

type (

	// Represents a single partition of a (user-level) Task Queue in memory state. Under the hood, each Task Queue
	// partition is made of one or more DB-level queues. There is always a default DB queue. For
	// versioned TQs, there is an additional DB queue for each Build ID.
	// Currently, the liveness of a partition manager is tied to its default queue. More specifically:
	//  - If the default queue dies, all the other queues are also stopped and the whole partition is unloaded from
	//    matching engine.
	//  - Any requests sent to the partition keeps the default queue alive, even if it's served by a versioned queue.
	//  - If a versioned queue dies, we only unload that specific queue from the partition.
	//  - This behavior is subject to optimizations in the future: for versioned queues, keeping the default queue
	//    loaded all the time may be suboptimal.
	taskQueuePartitionManagerImpl struct {
		engine    *matchingEngineImpl
		partition tqid.Partition
		ns        *namespace.Namespace
		config    *taskQueueConfig
		// this is the default (unversioned) DB queue. As of now, some of the matters related to the whole TQ partition
		// is delegated to the defaultQueue.
		defaultQueue physicalTaskQueueManager
		// used for non-sticky versioned queues (one for each version)
		versionedQueues                 map[PhysicalTaskQueueVersion]physicalTaskQueueManager
		versionedQueuesLock             sync.RWMutex // locks mutation of versionedQueues
		userDataManager                 userDataManager
		logger                          log.Logger
		throttledLogger                 log.ThrottledLogger
		matchingClient                  matchingservice.MatchingServiceClient
		metricsHandler                  metrics.Handler                                                          // namespace/taskqueue tagged metric scope
		cachedPhysicalInfoByBuildId     map[string]map[enumspb.TaskQueueType]*taskqueuespb.PhysicalTaskQueueInfo // non-nil for root-partition
		cachedPhysicalInfoByBuildIdLock sync.RWMutex                                                             // locks mutation of cachedPhysicalInfoByBuildId
		lastFanOut                      int64                                                                    // serves as a TTL for cachedPhysicalInfoByBuildId
	}
)

var _ taskQueuePartitionManager = (*taskQueuePartitionManagerImpl)(nil)

func newTaskQueuePartitionManager(
	e *matchingEngineImpl,
	ns *namespace.Namespace,
	partition tqid.Partition,
	tqConfig *taskQueueConfig,
	logger log.Logger,
	throttledLogger log.Logger,
	metricsHandler metrics.Handler,
	userDataManager userDataManager,
) (*taskQueuePartitionManagerImpl, error) {
	pm := &taskQueuePartitionManagerImpl{
		engine:                      e,
		partition:                   partition,
		ns:                          ns,
		config:                      tqConfig,
		logger:                      logger,
		throttledLogger:             throttledLogger,
		matchingClient:              e.matchingRawClient,
		metricsHandler:              metricsHandler,
<<<<<<< HEAD
		versionedQueues:             make(map[string]physicalTaskQueueManager),
=======
		versionedQueues:             make(map[PhysicalTaskQueueVersion]physicalTaskQueueManager),
>>>>>>> ba07427e
		userDataManager:             userDataManager,
		cachedPhysicalInfoByBuildId: nil,
	}

	defaultQ, err := newPhysicalTaskQueueManager(pm, UnversionedQueueKey(partition))
	if err != nil {
		return nil, err
	}
	pm.defaultQueue = defaultQ
	return pm, nil
}

func (pm *taskQueuePartitionManagerImpl) Start() {
	pm.engine.updateTaskQueuePartitionGauge(pm, 1)
	pm.userDataManager.Start()
	pm.defaultQueue.Start()
}

// Stop does not unload the partition from matching engine. It is intended to be called by matching engine when
// unloading the partition. For stopping and unloading a partition call unloadFromEngine instead.
func (pm *taskQueuePartitionManagerImpl) Stop(unloadCause unloadCause) {
	pm.versionedQueuesLock.Lock()
	defer pm.versionedQueuesLock.Unlock()
	for _, vq := range pm.versionedQueues {
		vq.Stop(unloadCause)
	}
	pm.defaultQueue.Stop(unloadCause)
	pm.userDataManager.Stop()
	pm.engine.updateTaskQueuePartitionGauge(pm, -1)
}

func (pm *taskQueuePartitionManagerImpl) Namespace() *namespace.Namespace {
	return pm.ns
}

func (pm *taskQueuePartitionManagerImpl) MarkAlive() {
	pm.defaultQueue.MarkAlive()
}

func (pm *taskQueuePartitionManagerImpl) WaitUntilInitialized(ctx context.Context) error {
	err := pm.userDataManager.WaitUntilInitialized(ctx)
	if err != nil {
		return err
	}
	return pm.defaultQueue.WaitUntilInitialized(ctx)
}

func (pm *taskQueuePartitionManagerImpl) AddTask(
	ctx context.Context,
	params addTaskParams,
) (buildId string, syncMatched bool, err error) {
	var spoolQueue, syncMatchQueue physicalTaskQueueManager
	directive := params.taskInfo.GetVersionDirective()
	// spoolQueue will be nil iff task is forwarded.
	spoolQueue, syncMatchQueue, _, err = pm.getPhysicalQueuesForAdd(ctx, directive, params.forwardInfo, params.taskInfo.GetRunId())
	if err != nil {
		return "", false, err
	}

	syncMatchTask := newInternalTaskForSyncMatch(params.taskInfo, params.forwardInfo)
	if spoolQueue != nil && spoolQueue.QueueKey().Version().BuildId() != syncMatchQueue.QueueKey().Version().BuildId() {
		// Task is not forwarded and build ID is different on the two queues -> redirect rule is being applied.
		// Set redirectInfo in the task as it will be needed if we have to forward the task.
		syncMatchTask.redirectInfo = &taskqueuespb.BuildIdRedirectInfo{
			AssignedBuildId: spoolQueue.QueueKey().Version().BuildId(),
		}
	}

	if pm.defaultQueue != syncMatchQueue {
		// default queue should stay alive even if requests go to other queues
		pm.defaultQueue.MarkAlive()
	}

	if pm.partition.IsRoot() && !pm.HasAnyPollerAfter(time.Now().Add(-noPollerThreshold)) {
		// Only checks recent pollers in the root partition
		pm.metricsHandler.Counter(metrics.NoRecentPollerTasksPerTaskQueueCounter.Name()).Record(1)
	}

	isActive, err := pm.isActiveInCluster()
	if err != nil {
		return "", false, err
	}

	if isActive {
		syncMatched, err = syncMatchQueue.TrySyncMatch(ctx, syncMatchTask)
		if syncMatched && !pm.shouldBacklogSyncMatchTaskOnError(err) {

			// Build ID is not returned for sync match. The returned build ID is used by History to update
			// mutable state (and visibility) when the first workflow task is spooled.
			// For sync-match case, History has already received the build ID in the Record*TaskStarted call.
			// By omitting the build ID from this response we help History immediately know that no MS update is needed.
			return "", syncMatched, err
		}
	}

	if spoolQueue == nil {
		// This means the task is being forwarded. Child partition will persist the task when sync match fails.
		return "", false, errRemoteSyncMatchFailed
	}

	var assignedBuildId string
	if directive.GetUseAssignmentRules() != nil {
		// return build ID only if a new one is assigned.
		assignedBuildId = spoolQueue.QueueKey().Version().BuildId()
	}

	return assignedBuildId, false, spoolQueue.SpoolTask(params.taskInfo)
}

func (pm *taskQueuePartitionManagerImpl) shouldBacklogSyncMatchTaskOnError(err error) bool {
	var resourceExhaustedErr *serviceerror.ResourceExhausted
	if err != nil && errors.As(err, &resourceExhaustedErr) {
		if resourceExhaustedErr.Cause == enumspb.RESOURCE_EXHAUSTED_CAUSE_BUSY_WORKFLOW {
			return true
		}
	}
	return false
}

func (pm *taskQueuePartitionManagerImpl) isActiveInCluster() (bool, error) {
	ns, err := pm.engine.namespaceRegistry.GetNamespaceByID(pm.ns.ID())
	if err == nil {
		return ns.ActiveInCluster(pm.engine.clusterMeta.GetCurrentClusterName()), nil
	}
	return false, err
}

// PollTask returns a task if there was a match, a boolean that reports whether a versionSet was used for the match, and an error
func (pm *taskQueuePartitionManagerImpl) PollTask(
	ctx context.Context,
	pollMetadata *pollMetadata,
) (*internalTask, bool, error) {
	var err error
	dbq := pm.defaultQueue
	versionSetUsed := false
	deployment := worker_versioning.DeploymentFromCapabilities(pollMetadata.workerVersionCapabilities)

	if deployment != nil {
		if pm.partition.Kind() == enumspb.TASK_QUEUE_KIND_STICKY {
			// TODO: reject poller of old sticky queue if newer version exist
		} else {
			// default queue should stay alive even if requests go to other queues
			pm.defaultQueue.MarkAlive()
			dbq, err = pm.getVersionedQueue(ctx, "", "", deployment, true)

			if err != nil {
				return nil, false, err
			}
		}
	} else if pollMetadata.workerVersionCapabilities.GetUseVersioning() {
		// V1 & V2 versioning
		userData, _, err := pm.userDataManager.GetUserData()
		if err != nil {
			return nil, false, err
		}

		versioningData := userData.GetData().GetVersioningData()
		buildId := pollMetadata.workerVersionCapabilities.GetBuildId()
		if buildId == "" {
			return nil, false, serviceerror.NewInvalidArgument("build ID must be provided when using worker versioning")
		}

		if pm.partition.Kind() == enumspb.TASK_QUEUE_KIND_STICKY {
			// In the sticky case we always use the unversioned queue
			// For the old API, we may kick off this worker if there's a newer one.
			oldVersioning, err := checkVersionForStickyPoll(versioningData, pollMetadata.workerVersionCapabilities)
			if err != nil {
				return nil, false, err
			}

			if !oldVersioning {
				activeRules := getActiveRedirectRules(versioningData.GetRedirectRules())
				terminalBuildId := findTerminalBuildId(buildId, activeRules)
				if terminalBuildId != buildId {
					return nil, false, serviceerror.NewNewerBuildExists(terminalBuildId)
				}
			}
			// We set versionSetUsed to true for all sticky tasks until old versioning is cleaned up.
			// this value is used by matching_engine to decide if it should pass the worker build ID
			// to history in the recordStart call or not. We don't need to pass build ID for sticky
			// tasks as no redirect happen in a sticky queue.
			versionSetUsed = true
		} else {
			// default queue should stay alive even if requests go to other queues
			pm.defaultQueue.MarkAlive()

			var versionSet string
			if versioningData.GetVersionSets() != nil {
				versionSet, err = pm.getVersionSetForPoll(pollMetadata.workerVersionCapabilities, versioningData)
				if err != nil {
					return nil, false, err
				}
			}

			// use version set if found, otherwise assume user is using new API
			if versionSet != "" {
				versionSetUsed = true
				dbq, err = pm.getVersionedQueue(ctx, versionSet, "", nil, true)
			} else {
				activeRules := getActiveRedirectRules(versioningData.GetRedirectRules())
				terminalBuildId := findTerminalBuildId(buildId, activeRules)
				if terminalBuildId != buildId {
					return nil, false, serviceerror.NewNewerBuildExists(terminalBuildId)
				}
				pm.loadUpstreamBuildIds(buildId, activeRules)
				dbq, err = pm.getVersionedQueue(ctx, "", buildId, nil, true)
			}
		}

		if err != nil {
			return nil, false, err
		}
	}

	if identity, ok := ctx.Value(identityKey).(string); ok && identity != "" {
		dbq.UpdatePollerInfo(pollerIdentity(identity), pollMetadata)
		// update timestamp when long poll ends
		defer dbq.UpdatePollerInfo(pollerIdentity(identity), pollMetadata)
	}

	task, err := dbq.PollTask(ctx, pollMetadata)
	return task, versionSetUsed, err
}

func (pm *taskQueuePartitionManagerImpl) ProcessSpooledTask(
	ctx context.Context,
	task *internalTask,
	assignedBuildId string,
) error {
	taskInfo := task.event.GetData()
	// This task came from taskReader so task.event is always set here.
	// TODO: in WV2 we should not look at a spooled task directive anymore [cleanup-old-wv]
	directive := taskInfo.GetVersionDirective()
	if assignedBuildId != "" {
		// construct directive based on the build ID of the spool queue
		directive = worker_versioning.MakeBuildIdDirective(assignedBuildId)
	}
	// Redirect and re-resolve if we're blocked in matcher and user data changes.
	for {
		_, syncMatchQueue, userDataChanged, err := pm.getPhysicalQueuesForAdd(
			ctx,
			directive,
			nil,
			taskInfo.GetRunId(),
		)
		if err != nil {
			return err
		}
		// set redirect info if spoolQueue and syncMatchQueue build ids are different
		if assignedBuildId != syncMatchQueue.QueueKey().Version().BuildId() {
			task.redirectInfo = &taskqueuespb.BuildIdRedirectInfo{
				AssignedBuildId: assignedBuildId,
			}
		} else {
			// make sure to reset redirectInfo in case it was set in a previous loop cycle
			task.redirectInfo = nil
		}
		err = syncMatchQueue.DispatchSpooledTask(ctx, task, userDataChanged)
		if err != errInterrupted {
			return err
		}
	}
}

func (pm *taskQueuePartitionManagerImpl) DispatchQueryTask(
	ctx context.Context,
	taskID string,
	request *matchingservice.QueryWorkflowRequest,
) (*matchingservice.QueryWorkflowResponse, error) {
	_, syncMatchQueue, _, err := pm.getPhysicalQueuesForAdd(
		ctx,
		request.VersionDirective,
		// We do not pass forwardInfo because we want the parent partition to make fresh versioning decision. Note that
		// forwarded Query/Nexus task requests do not expire rapidly in contrast to forwarded activity/workflow tasks
		// that only try up to 200ms sync-match. Therefore, to prevent blocking the request on the wrong build ID, its
		// more important to allow the parent partition to make a fresh versioning decision in case the child partition
		// did not have up-to-date User Data when selected a dispatch build ID.
		nil,
		request.GetQueryRequest().GetExecution().GetRunId(),
	)
	if err != nil {
		return nil, err
	}

	if pm.defaultQueue != syncMatchQueue {
		// default queue should stay alive even if requests go to other queues
		pm.defaultQueue.MarkAlive()
	}

	return syncMatchQueue.DispatchQueryTask(ctx, taskID, request)
}

func (pm *taskQueuePartitionManagerImpl) DispatchNexusTask(
	ctx context.Context,
	taskId string,
	request *matchingservice.DispatchNexusTaskRequest,
) (*matchingservice.DispatchNexusTaskResponse, error) {
	_, syncMatchQueue, _, err := pm.getPhysicalQueuesForAdd(
		ctx,
		worker_versioning.MakeUseAssignmentRulesDirective(),
		// We do not pass forwardInfo because we want the parent partition to make fresh versioning decision. Note that
		// forwarded Query/Nexus task requests do not expire rapidly in contrast to forwarded activity/workflow tasks
		// that only try up to 200ms sync-match. Therefore, to prevent blocking the request on the wrong build ID, its
		// more important to allow the parent partition to make a fresh versioning decision in case the child partition
		// did not have up-to-date User Data when selected a dispatch build ID.
		nil,
		"",
	)
	if err != nil {
		return nil, err
	}

	if pm.defaultQueue != syncMatchQueue {
		// default queue should stay alive even if requests go to other queues
		pm.defaultQueue.MarkAlive()
	}

	return syncMatchQueue.DispatchNexusTask(ctx, taskId, request)
}

func (pm *taskQueuePartitionManagerImpl) GetUserDataManager() userDataManager {
	return pm.userDataManager
}

// GetAllPollerInfo returns all pollers that polled from this taskqueue in last few minutes
func (pm *taskQueuePartitionManagerImpl) GetAllPollerInfo() []*taskqueuepb.PollerInfo {
	ret := pm.defaultQueue.GetAllPollerInfo()
	pm.versionedQueuesLock.RLock()
	defer pm.versionedQueuesLock.RUnlock()
	for _, vq := range pm.versionedQueues {
		info := vq.GetAllPollerInfo()
		ret = append(ret, info...)
	}
	return ret
}

func (pm *taskQueuePartitionManagerImpl) HasAnyPollerAfter(accessTime time.Time) bool {
	if pm.defaultQueue.HasPollerAfter(accessTime) {
		return true
	}
	pm.versionedQueuesLock.RLock()
	defer pm.versionedQueuesLock.RUnlock()
	for _, ptqm := range pm.versionedQueues {
		if ptqm.HasPollerAfter(accessTime) {
			return true
		}
	}
	return false
}

func (pm *taskQueuePartitionManagerImpl) HasPollerAfter(buildId string, accessTime time.Time) bool {
	if buildId == "" {
		return pm.defaultQueue.HasPollerAfter(accessTime)
	}
	pm.versionedQueuesLock.RLock()
	// TODO: support v3 versioning
	vq, ok := pm.versionedQueues[PhysicalTaskQueueVersion{buildId: buildId}]
	pm.versionedQueuesLock.RUnlock()
	if !ok {
		return false
	}
	return vq.HasPollerAfter(accessTime)
}

func (pm *taskQueuePartitionManagerImpl) LegacyDescribeTaskQueue(includeTaskQueueStatus bool) *matchingservice.DescribeTaskQueueResponse {
	resp := &matchingservice.DescribeTaskQueueResponse{
		DescResponse: &workflowservice.DescribeTaskQueueResponse{
			Pollers: pm.GetAllPollerInfo(),
		},
	}
	if includeTaskQueueStatus {
		resp.DescResponse.TaskQueueStatus = pm.defaultQueue.LegacyDescribeTaskQueue(true).DescResponse.TaskQueueStatus
	}
	return resp
}

func (pm *taskQueuePartitionManagerImpl) Describe(
	ctx context.Context,
	buildIds map[string]bool,
	includeAllActive, reportStats, reportPollers, internalTaskQueueStatus bool) (*matchingservice.DescribeTaskQueuePartitionResponse, error) {
	pm.versionedQueuesLock.RLock()
	// Active means that the physical queue for that version is loaded.
	// An empty string refers to the unversioned queue, which is always loaded.
	// In the future, active will mean that the physical queue for that version has had a task added recently or a recent poller.
	if includeAllActive {
		for k := range pm.versionedQueues {
			// TODO: add deployment info to DescribeTaskQueue
			if b := k.BuildId(); b != "" {
				buildIds[b] = true
			}
		}
	}
	pm.versionedQueuesLock.RUnlock()

	versionsInfo := make(map[string]*taskqueuespb.TaskQueueVersionInfoInternal, 0)
	for bid := range buildIds {
		vInfo := &taskqueuespb.TaskQueueVersionInfoInternal{
			PhysicalTaskQueueInfo: &taskqueuespb.PhysicalTaskQueueInfo{},
		}
		physicalQueue, err := pm.getPhysicalQueue(ctx, bid)
		if err != nil {
			return nil, err
		}
		if reportPollers {
			vInfo.PhysicalTaskQueueInfo.Pollers = physicalQueue.GetAllPollerInfo()
		}
		if reportStats {
			vInfo.PhysicalTaskQueueInfo.TaskQueueStats = physicalQueue.GetStats()
		}
		if internalTaskQueueStatus {
			vInfo.PhysicalTaskQueueInfo.InternalTaskQueueStatus = physicalQueue.GetInternalTaskQueueStatus()
		}
		versionsInfo[bid] = vInfo
	}

	return &matchingservice.DescribeTaskQueuePartitionResponse{
		VersionsInfoInternal: versionsInfo,
	}, nil
}

func (pm *taskQueuePartitionManagerImpl) String() string {
	return pm.defaultQueue.String()
}

func (pm *taskQueuePartitionManagerImpl) Partition() tqid.Partition {
	return pm.partition
}

func (pm *taskQueuePartitionManagerImpl) LongPollExpirationInterval() time.Duration {
	return pm.config.LongPollExpirationInterval()
}

func (pm *taskQueuePartitionManagerImpl) callerInfoContext(ctx context.Context) context.Context {
	return headers.SetCallerInfo(ctx, headers.NewBackgroundCallerInfo(pm.ns.Name().String()))
}

// ForceLoadAllNonRootPartitions spins off go routines which make RPC calls to all the
func (pm *taskQueuePartitionManagerImpl) ForceLoadAllNonRootPartitions() {
	if !pm.partition.IsRoot() {
		pm.logger.Info("ForceLoadAllNonRootPartitions called on non-root partition. Prevented circular keep alive (loading) of partitions.")
		return
	}

	partition := pm.partition
	taskQueue := partition.TaskQueue()

	namespaceId := partition.NamespaceId()
	taskQueueName := taskQueue.Name()
	taskQueueType := taskQueue.TaskType()
	partitionTotal := pm.config.NumReadPartitions()

	// record total - 1 as we won't try to forceLoad the Root partition.
	pm.metricsHandler.Counter(metrics.ForceLoadedTaskQueuePartitions.Name()).Record(int64(partitionTotal) - 1)

	for partitionId := 1; partitionId < partitionTotal; partitionId++ {

		go func() {
			ctx := pm.callerInfoContext(context.Background())
			resp, err := pm.matchingClient.ForceLoadTaskQueuePartition(ctx, &matchingservice.ForceLoadTaskQueuePartitionRequest{
				NamespaceId: namespaceId,
				TaskQueuePartition: &taskqueuespb.TaskQueuePartition{
					TaskQueue:     taskQueueName,
					TaskQueueType: taskQueueType,
					PartitionId:   &taskqueuespb.TaskQueuePartition_NormalPartitionId{NormalPartitionId: int32(partitionId)},
				},
			})
			if err != nil {
				pm.logger.Error("Failed to force load non-root partition after root partition was loaded",
					tag.Error(err))
				return
			}

			if !resp.WasUnloaded {
				// For the typical TaskQueue with 4 partitions, there is a 1/4 chance
				// that a poller is load balanced to the root partition first.
				// This metric will be used in conjunction with the one called earlier in the function
				// To identify if we are making excessive/unnecessary/wasteful RPCs.
				pm.metricsHandler.Counter(metrics.ForceLoadedTaskQueuePartitionUnnecessarilyCounter.Name()).Record(1)
			}

		}()
	}
}

func (pm *taskQueuePartitionManagerImpl) TimeSinceLastFanOut() time.Duration {
	pm.cachedPhysicalInfoByBuildIdLock.RLock()
	defer pm.cachedPhysicalInfoByBuildIdLock.RUnlock()

	return time.Since(time.Unix(0, pm.lastFanOut))
}

func (pm *taskQueuePartitionManagerImpl) UpdateTimeSinceLastFanOutAndCache(physicalInfoByBuildId map[string]map[enumspb.TaskQueueType]*taskqueuespb.PhysicalTaskQueueInfo) {
	pm.cachedPhysicalInfoByBuildIdLock.Lock()
	defer pm.cachedPhysicalInfoByBuildIdLock.Unlock()

	pm.lastFanOut = time.Now().UnixNano()
	pm.cachedPhysicalInfoByBuildId = physicalInfoByBuildId
}

func (pm *taskQueuePartitionManagerImpl) GetPhysicalTaskQueueInfoFromCache() map[string]map[enumspb.TaskQueueType]*taskqueuespb.PhysicalTaskQueueInfo {
	pm.cachedPhysicalInfoByBuildIdLock.RLock()
	defer pm.cachedPhysicalInfoByBuildIdLock.RUnlock()

	return pm.cachedPhysicalInfoByBuildId
}

func (pm *taskQueuePartitionManagerImpl) unloadPhysicalQueue(unloadedDbq physicalTaskQueueManager, unloadCause unloadCause) {
	version := unloadedDbq.QueueKey().Version()

	if !version.IsVersioned() {
		// this is the default queue, unload the whole partition if it is not healthy
		if pm.defaultQueue == unloadedDbq {
			pm.unloadFromEngine(unloadCause)
		}
		return
	}

	pm.versionedQueuesLock.Lock()
	foundDbq, ok := pm.versionedQueues[version]
	if !ok || foundDbq != unloadedDbq {
		pm.versionedQueuesLock.Unlock()
		unloadedDbq.Stop(unloadCause)
		return
	}
	delete(pm.versionedQueues, version)
	pm.versionedQueuesLock.Unlock()
	unloadedDbq.Stop(unloadCause)
}

func (pm *taskQueuePartitionManagerImpl) unloadFromEngine(unloadCause unloadCause) {
	pm.engine.unloadTaskQueuePartition(pm, unloadCause)
}

func (pm *taskQueuePartitionManagerImpl) getPhysicalQueue(ctx context.Context, buildId string) (physicalTaskQueueManager, error) {
	if buildId == "" {
		return pm.defaultQueue, nil
	}
	return pm.getVersionedQueue(ctx, "", buildId, nil, true)
}

// Pass either versionSet or build ID
func (pm *taskQueuePartitionManagerImpl) getVersionedQueue(
	ctx context.Context,
	versionSet string,
	buildId string,
	deployment *deploymentpb.Deployment,
	create bool,
) (physicalTaskQueueManager, error) {
	if pm.partition.Kind() == enumspb.TASK_QUEUE_KIND_STICKY {
		return nil, serviceerror.NewInternal("versioned queues can't be used in sticky partitions")
	}
	if versionSet == "" && buildId == "" && deployment == nil {
		return nil, serviceerror.NewInternal("deployment or build ID or version set should be given for a versioned queue")
	}
	tqm, err := pm.getVersionedQueueNoWait(versionSet, buildId, deployment, create)
	if err != nil || tqm == nil {
		return nil, err
	}
	if err = tqm.WaitUntilInitialized(ctx); err != nil {
		return nil, err
	}
	return tqm, nil
}

// Returns physicalTaskQueueManager for a task queue. If not already cached, and create is true, tries
// to get new range from DB and create one. This does not block for the task queue to be
// initialized.
// Pass either versionSet or build ID
func (pm *taskQueuePartitionManagerImpl) getVersionedQueueNoWait(
	versionSet string,
	buildId string,
	deployment *deploymentpb.Deployment,
	create bool,
) (physicalTaskQueueManager, error) {
	key := PhysicalTaskQueueVersion{
		versionSet: versionSet,
		buildId:    buildId,
	}
	if deployment != nil {
		key.deploymentSeriesName = deployment.GetSeriesName()
		key.buildId = deployment.GetBuildId()
	}

	pm.versionedQueuesLock.RLock()
	vq, ok := pm.versionedQueues[key]
	pm.versionedQueuesLock.RUnlock()
	if !ok {
		if !create {
			return nil, nil
		}

		// If it gets here, write lock and check again in case a task queue is created between the two locks
		pm.versionedQueuesLock.Lock()
		vq, ok = pm.versionedQueues[key]
		if !ok {
			var err error
			var dbq *PhysicalTaskQueueKey
			if deployment != nil {
				dbq = DeploymentQueueKey(pm.partition, deployment)
			} else if buildId != "" {
				dbq = BuildIdQueueKey(pm.partition, buildId)
			} else {
				dbq = VersionSetQueueKey(pm.partition, versionSet)
			}
			vq, err = newPhysicalTaskQueueManager(pm, dbq)
			if err != nil {
				pm.versionedQueuesLock.Unlock()
				return nil, err
			}
			pm.versionedQueues[key] = vq
		}
		pm.versionedQueuesLock.Unlock()

		if !ok {
			vq.Start()
		}
	}
	return vq, nil
}

func (pm *taskQueuePartitionManagerImpl) getVersionSetForPoll(
	caps *commonpb.WorkerVersionCapabilities,
	versioningData *persistencespb.VersioningData,
) (string, error) {
	primarySetId, demotedSetIds, unknownBuild, err := lookupVersionSetForPoll(versioningData, caps)
	if err != nil {
		return "", err
	}
	if unknownBuild {
		// if the build ID is unknown, we assume user is using the new API
		return "", nil
	}
	pm.loadDemotedSetIds(demotedSetIds)

	return primarySetId, nil
}

func (pm *taskQueuePartitionManagerImpl) loadDemotedSetIds(demotedSetIds []string) {
	// If we have demoted set ids, we need to load all task queues for them because even though
	// no new tasks will be sent to them, they might have old tasks in the db.
	// Also mark them alive, so that their liveness will be roughly synchronized.
	// TODO: once we know a demoted set id has no more tasks, we can remove it from versioning data
	for _, demotedSetId := range demotedSetIds {
		tqm, _ := pm.getVersionedQueueNoWait(demotedSetId, "", nil, true)
		if tqm != nil {
			tqm.MarkAlive()
		}
	}
}

func (pm *taskQueuePartitionManagerImpl) loadUpstreamBuildIds(
	targetBuildId string,
	activeRules []*persistencespb.RedirectRule,
) {
	// We need to load all physical queues for upstream build IDs because even though
	// no new tasks will be sent to them, they might have old tasks in the db.
	// Also mark them alive, so that their liveness will be roughly synchronized.
	// TODO: make this more efficient so it does not MarkAlive on every poll
	for _, buildId := range getUpstreamBuildIds(targetBuildId, activeRules) {
		tqm, _ := pm.getVersionedQueueNoWait("", buildId, nil, true)
		if tqm != nil {
			tqm.MarkAlive()
		}
	}
}

// getPhysicalQueuesForAdd returns two physical queues, first one for spooling the task, second one for sync-match
// spoolQueue will be nil iff the task is forwarded (forwardInfo is nil).
//
//nolint:revive // cognitive complexity will be reduced once old versioning is deleted [cleanup-old-wv]
func (pm *taskQueuePartitionManagerImpl) getPhysicalQueuesForAdd(
	ctx context.Context,
	directive *taskqueuespb.TaskVersionDirective,
	forwardInfo *taskqueuespb.TaskForwardInfo,
	runId string,
) (pinnedQueue physicalTaskQueueManager, syncMatchQueue physicalTaskQueueManager, userDataChanged <-chan struct{}, err error) {
	if deployment := directive.GetDeployment(); deployment != nil {
		wfBehavior := directive.GetBehavior()

		switch wfBehavior {
		case enumspb.VERSIONING_BEHAVIOR_PINNED:
			if pm.partition.Kind() == enumspb.TASK_QUEUE_KIND_STICKY {
				// TODO (shahab): we can verify the passed deployment matches the last poller's deployment
				return pm.defaultQueue, pm.defaultQueue, userDataChanged, nil
			}

			err = worker_versioning.ValidateDeployment(deployment)
			if err != nil {
				return nil, nil, nil, err
			}
			pinnedQueue, err = pm.getVersionedQueue(ctx, "", "", deployment, true)
			if err != nil {
				return nil, nil, nil, err
			}
			if forwardInfo == nil {
				// Task is not forwarded, so it can be spooled if sync match fails.
				// Spool queue and sync match queue is the same for pinned workflows.
				return pinnedQueue, pinnedQueue, nil, nil
			} else {
				// Forwarded from child partition - only do sync match.
				return nil, pinnedQueue, nil, nil
			}
		case enumspb.VERSIONING_BEHAVIOR_AUTO_UPGRADE:
			perTypeUserData, perTypeUserDataChanged, err := pm.getPerTypeUserData()
			if err != nil {
				return nil, nil, nil, err
			}

			currentDeployment := findCurrentDeployment(perTypeUserData.GetDeploymentData())

			if pm.partition.Kind() == enumspb.TASK_QUEUE_KIND_STICKY {
				if !deployment.Equal(currentDeployment) {
					// Current deployment has changed, so the workflow should move to a normal queue to
					// get redirected to the new deployment.
					return nil, nil, nil, serviceerrors.NewStickyWorkerUnavailable()
				}

				// TODO (shahab): we can verify the passed deployment matches the last poller's deployment
				return pm.defaultQueue, pm.defaultQueue, perTypeUserDataChanged, nil
			}

			currentDeploymentQueue, err := pm.getVersionedQueue(ctx, "", "", currentDeployment, true)
			if forwardInfo == nil {
				// Task is not forwarded, so it can be spooled if sync match fails.
				// Unpinned tasks are spooled in default queue
				return pm.defaultQueue, currentDeploymentQueue, perTypeUserDataChanged, err
			} else {
				// Forwarded from child partition - only do sync match.
				return nil, currentDeploymentQueue, perTypeUserDataChanged, err
			}
		case enumspb.VERSIONING_BEHAVIOR_UNSPECIFIED:
			return nil, nil, nil, serviceerror.NewInvalidArgument("versioning behavior must be set")
		}
	}

	if forwardInfo != nil {
		// Forwarded from child partition - only do sync match.
		// No need to calculate build ID, just dispatch based on source partition's instructions.
		if forwardInfo.DispatchVersionSet == "" && forwardInfo.DispatchBuildId == "" {
			syncMatchQueue = pm.defaultQueue
		} else {
			syncMatchQueue, err = pm.getVersionedQueue(
				ctx,
				forwardInfo.DispatchVersionSet,
				forwardInfo.DispatchBuildId,
				nil,
				true,
			)
		}
		return nil, syncMatchQueue, nil, err
	}

	if directive.GetBuildId() == nil {
		// This means the tasks is a middle task belonging to an unversioned execution. Keep using unversioned.
		return pm.defaultQueue, pm.defaultQueue, nil, nil
	}

	userData, userDataChanged, err := pm.userDataManager.GetUserData()
	if err != nil {
		return nil, nil, nil, err
	}

	data := userData.GetData().GetVersioningData()

	var buildId, redirectBuildId string
	var versionSet string
	switch dir := directive.GetBuildId().(type) {
	case *taskqueuespb.TaskVersionDirective_UseAssignmentRules:
		// Need to assign build ID. Assignment rules take precedence, fallback to version sets if no matching rule is found
		if len(data.GetAssignmentRules()) > 0 {
			buildId = FindAssignmentBuildId(data.GetAssignmentRules(), runId)
		}
		if buildId == "" {
			versionSet, err = pm.getVersionSetForAdd(directive, data)
			if err != nil {
				return nil, nil, nil, err
			}
		}
	case *taskqueuespb.TaskVersionDirective_AssignedBuildId:
		// Already assigned, need to stay in the same version set or build ID. If TQ has version sets, first try to
		// redirect to the version set based on the build ID. If the build ID does not belong to any version set,
		// assume user wants to use the new API
		if len(data.GetVersionSets()) > 0 {
			versionSet, err = pm.getVersionSetForAdd(directive, data)
			if err != nil {
				return nil, nil, nil, err
			}
		}
		if versionSet == "" {
			buildId = dir.AssignedBuildId
		}
	}

	redirectBuildId = FindRedirectBuildId(buildId, data.GetRedirectRules())

	if pm.partition.Kind() == enumspb.TASK_QUEUE_KIND_STICKY {
		// We may kick off this worker if there's a new default build ID in the version set.
		// unknownBuild flag is ignored because we don't have any special logic for it anymore. unknown build can
		// happen in two scenarios:
		// - task queue is switching to the new versioning API and the build ID is not registered in version sets.
		// - task queue is still using the old API but a failover happened before verisoning data fully propagate.
		// the second case is unlikely, and we do not support it anymore considering the old API is deprecated.
		// TODO: [cleanup-old-wv]
		_, err = checkVersionForStickyAdd(data, directive.GetAssignedBuildId())
		if err != nil {
			return nil, nil, nil, err
		}
		if buildId != redirectBuildId {
			// redirect rule added for buildId, kick task back to normal queue
			// TODO (shahab): support V3 in here
			return nil, nil, nil, serviceerrors.NewStickyWorkerUnavailable()
		}
		// sticky queues only use default queue
		return pm.defaultQueue, pm.defaultQueue, userDataChanged, nil
	}

	if versionSet != "" {
		pinnedQueue = pm.defaultQueue
		syncMatchQueue, err = pm.getVersionedQueue(ctx, versionSet, "", nil, true)
		if err != nil {
			return nil, nil, nil, err
		}
	} else {
		syncMatchQueue, err = pm.getPhysicalQueue(ctx, redirectBuildId)
		if err != nil {
			return nil, nil, nil, err
		}
		// redirect rules are not applied when spooling a task. They'll be applied when dispatching the spool task.
		pinnedQueue, err = pm.getPhysicalQueue(ctx, buildId)
		if err != nil {
			return nil, nil, nil, err
		}
	}

	return pinnedQueue, syncMatchQueue, userDataChanged, err
}

func (pm *taskQueuePartitionManagerImpl) getVersionSetForAdd(directive *taskqueuespb.TaskVersionDirective, data *persistencespb.VersioningData) (string, error) {
	var buildId string
	switch dir := directive.GetBuildId().(type) {
	case *taskqueuespb.TaskVersionDirective_UseAssignmentRules:
		// leave buildId = "", lookupVersionSetForAdd understands that to mean "default"
	case *taskqueuespb.TaskVersionDirective_AssignedBuildId:
		buildId = dir.AssignedBuildId
	default:
		// Unversioned task, leave on unversioned queue.
		return "", nil
	}

	versionSet, unknownBuild, err := lookupVersionSetForAdd(data, buildId)
	if errors.Is(err, errEmptyVersioningData) {
		// default was requested for an unversioned queue
		return "", nil
	} else if err != nil {
		return "", err
	}
	if unknownBuild {
		// this could happen in two scenarios:
		// - task queue is switching to the new versioning API and the build ID is not registered in version sets.
		// - task queue is still using the old API but a failover happened before verisoning data fully propagate.
		// the second case is unlikely, and we do not support it anymore considering the old API is deprecated.
		return "", nil
	}

	return versionSet, nil
}

func (pm *taskQueuePartitionManagerImpl) recordUnknownBuildPoll(buildId string) {
	pm.logger.Warn("unknown build ID in poll", tag.BuildId(buildId))
	pm.metricsHandler.Counter(metrics.UnknownBuildPollsCounter.Name()).Record(1)
}

func (pm *taskQueuePartitionManagerImpl) recordUnknownBuildTask(buildId string) {
	pm.logger.Warn("unknown build ID in task", tag.BuildId(buildId))
	pm.metricsHandler.Counter(metrics.UnknownBuildTasksCounter.Name()).Record(1)
}

func (pm *taskQueuePartitionManagerImpl) getPerTypeUserData() (*persistencespb.TaskQueueTypeUserData, <-chan struct{}, error) {
	userData, userDataChanged, err := pm.userDataManager.GetUserData()
	if err != nil {
		return nil, nil, err
	}
	if perType, ok := userData.GetData().GetPerType()[int32(pm.Partition().TaskType())]; ok {
		return perType, userDataChanged, nil
	}
	return nil, userDataChanged, nil
}<|MERGE_RESOLUTION|>--- conflicted
+++ resolved
@@ -104,11 +104,7 @@
 		throttledLogger:             throttledLogger,
 		matchingClient:              e.matchingRawClient,
 		metricsHandler:              metricsHandler,
-<<<<<<< HEAD
-		versionedQueues:             make(map[string]physicalTaskQueueManager),
-=======
 		versionedQueues:             make(map[PhysicalTaskQueueVersion]physicalTaskQueueManager),
->>>>>>> ba07427e
 		userDataManager:             userDataManager,
 		cachedPhysicalInfoByBuildId: nil,
 	}
