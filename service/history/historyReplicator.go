// The MIT License
//
// Copyright (c) 2020 Temporal Technologies Inc.  All rights reserved.
//
// Copyright (c) 2020 Uber Technologies, Inc.
//
// Permission is hereby granted, free of charge, to any person obtaining a copy
// of this software and associated documentation files (the "Software"), to deal
// in the Software without restriction, including without limitation the rights
// to use, copy, modify, merge, publish, distribute, sublicense, and/or sell
// copies of the Software, and to permit persons to whom the Software is
// furnished to do so, subject to the following conditions:
//
// The above copyright notice and this permission notice shall be included in
// all copies or substantial portions of the Software.
//
// THE SOFTWARE IS PROVIDED "AS IS", WITHOUT WARRANTY OF ANY KIND, EXPRESS OR
// IMPLIED, INCLUDING BUT NOT LIMITED TO THE WARRANTIES OF MERCHANTABILITY,
// FITNESS FOR A PARTICULAR PURPOSE AND NONINFRINGEMENT. IN NO EVENT SHALL THE
// AUTHORS OR COPYRIGHT HOLDERS BE LIABLE FOR ANY CLAIM, DAMAGES OR OTHER
// LIABILITY, WHETHER IN AN ACTION OF CONTRACT, TORT OR OTHERWISE, ARISING FROM,
// OUT OF OR IN CONNECTION WITH THE SOFTWARE OR THE USE OR OTHER DEALINGS IN
// THE SOFTWARE.

package history

import (
	"context"
	"fmt"
	"time"

	"github.com/pborman/uuid"
	commonpb "go.temporal.io/temporal-proto/common"
	eventpb "go.temporal.io/temporal-proto/event"
	executionpb "go.temporal.io/temporal-proto/execution"
	"go.temporal.io/temporal-proto/serviceerror"
	"go.temporal.io/temporal-proto/workflowservice"

	"github.com/temporalio/temporal/.gen/proto/historyservice"
	replicationgenpb "github.com/temporalio/temporal/.gen/proto/replication"
	"github.com/temporalio/temporal/common"
	"github.com/temporalio/temporal/common/cache"
	"github.com/temporalio/temporal/common/clock"
	"github.com/temporalio/temporal/common/cluster"
	"github.com/temporalio/temporal/common/log"
	"github.com/temporalio/temporal/common/log/tag"
	"github.com/temporalio/temporal/common/metrics"
	"github.com/temporalio/temporal/common/persistence"
	"github.com/temporalio/temporal/common/persistence/serialization"
)

type (
	conflictResolverProvider func(context workflowExecutionContext, logger log.Logger) conflictResolver

	historyReplicator struct {
		shard             ShardContext
		timeSource        clock.TimeSource
		historyEngine     *historyEngineImpl
		historyCache      *historyCache
		namespaceCache    cache.NamespaceCache
		historySerializer persistence.PayloadSerializer
		clusterMetadata   cluster.Metadata
		metricsClient     metrics.Client
		logger            log.Logger
		resetor           workflowResetor

		getNewConflictResolver conflictResolverProvider
		getNewStateBuilder     stateBuilderProvider
		getNewMutableState     mutableStateProvider
	}
)

var (
	// ErrRetryEntityNotExists is returned to indicate workflow execution is not created yet and replicator should
	// try this task again after a small delay.
	ErrRetryEntityNotExists = serviceerror.NewRetryTask("entity not exists", "", "", "", common.EmptyEventID)
	// ErrRetryRaceCondition is returned to indicate logic race condition encountered and replicator should
	// try this task again after a small delay.
	ErrRetryRaceCondition = serviceerror.NewRetryTask("encounter race condition, retry", "", "", "", common.EmptyEventID)
	// ErrRetrySyncActivityMsg is returned when sync activity replication tasks are arriving out of order, should retry
	ErrRetrySyncActivityMsg = "retry on applying sync activity"
	// ErrRetryBufferEventsMsg is returned when events are arriving out of order, should retry, or specify force apply
	ErrRetryBufferEventsMsg = "retry on applying buffer events"
	// ErrWorkflowNotFoundMsg is returned when workflow not found
	ErrWorkflowNotFoundMsg = "retry on workflow not found"
	// ErrRetryExistingWorkflowMsg is returned when events are arriving out of order, and there is another workflow with same version running
	ErrRetryExistingWorkflowMsg = "workflow with same version is running"
	// ErrRetryExecutionAlreadyStarted is returned to indicate another workflow execution already started,
	// this error can be return if we encounter race condition, i.e. terminating the target workflow while
	// the target workflow has done continue as new.
	// try this task again after a small delay.
	ErrRetryExecutionAlreadyStarted = serviceerror.NewRetryTask("another workflow execution is running", "", "", "", common.EmptyEventID)
	// ErrCorruptedReplicationInfo is returned when replication task has corrupted replication information from source cluster
	ErrCorruptedReplicationInfo = serviceerror.NewInvalidArgument("replication task is has corrupted cluster replication info")
	// ErrCorruptedMutableStateDecision is returned when mutable state decision is corrupted
	ErrCorruptedMutableStateDecision = serviceerror.NewInvalidArgument("mutable state decision is corrupted")
	// ErrMoreThan2DC is returned when there are more than 2 data center
	ErrMoreThan2DC = serviceerror.NewInvalidArgument("more than 2 data center")
	// ErrImpossibleLocalRemoteMissingReplicationInfo is returned when replication task is missing replication info, as well as local replication info being empty
	ErrImpossibleLocalRemoteMissingReplicationInfo = serviceerror.NewInvalidArgument("local and remote both are missing replication info")
	// ErrImpossibleRemoteClaimSeenHigherVersion is returned when replication info contains higher version then this cluster ever emitted.
	ErrImpossibleRemoteClaimSeenHigherVersion = serviceerror.NewInvalidArgument("replication info contains higher version then this cluster ever emitted")
	// ErrInternalFailure is returned when encounter code bug
	ErrInternalFailure = serviceerror.NewInvalidArgument("fail to apply history events due bug")
	// ErrEmptyHistoryRawEventBatch indicate that one single batch of history raw events is of size 0
	ErrEmptyHistoryRawEventBatch = serviceerror.NewInvalidArgument("encounter empty history batch")
	// ErrUnknownEncodingType indicate that the encoding type is unknown
	ErrUnknownEncodingType = serviceerror.NewInvalidArgument("unknown encoding type")
	// ErrUnreappliableEvent indicate that the event is not reappliable
	ErrUnreappliableEvent = serviceerror.NewInvalidArgument("event is not reappliable")
	// ErrWorkflowMutationDecision indicate that something is wrong with mutating workflow, i.e. adding decision to workflow
	ErrWorkflowMutationDecision = serviceerror.NewInvalidArgument("error encountered when mutating workflow adding decision")
	// ErrWorkflowMutationSignal indicate that something is wrong with mutating workflow, i.e. adding signal to workflow
	ErrWorkflowMutationSignal = serviceerror.NewInvalidArgument("error encountered when mutating workflow adding signal")
)

func newHistoryReplicator(
	shard ShardContext,
	timeSource clock.TimeSource,
	historyEngine *historyEngineImpl,
	historyCache *historyCache,
	namespaceCache cache.NamespaceCache,
	historyV2Mgr persistence.HistoryManager,
	logger log.Logger,
) *historyReplicator {

	replicator := &historyReplicator{
		shard:             shard,
		timeSource:        timeSource,
		historyEngine:     historyEngine,
		historyCache:      historyCache,
		namespaceCache:    namespaceCache,
		historySerializer: persistence.NewPayloadSerializer(),
		clusterMetadata:   shard.GetService().GetClusterMetadata(),
		metricsClient:     shard.GetMetricsClient(),
		logger:            logger.WithTags(tag.ComponentHistoryReplicator),

		getNewConflictResolver: func(context workflowExecutionContext, logger log.Logger) conflictResolver {
			return newConflictResolver(shard, context, historyV2Mgr, logger)
		},
		getNewStateBuilder: func(msBuilder mutableState, logger log.Logger) stateBuilder {
			return newStateBuilder(
				shard,
				logger,
				msBuilder,
				func(mutableState mutableState) mutableStateTaskGenerator {
					return newMutableStateTaskGenerator(shard.GetNamespaceCache(), logger, mutableState)
				},
			)
		},
		getNewMutableState: func(namespaceEntry *cache.NamespaceCacheEntry, logger log.Logger) mutableState {
			return newMutableStateBuilderWithReplicationState(
				shard,
				shard.GetEventsCache(),
				logger,
				namespaceEntry,
			)
		},
	}
	replicator.resetor = newWorkflowResetor(historyEngine)

	return replicator
}

func (r *historyReplicator) ApplyRawEvents(
	ctx context.Context,
	requestIn *historyservice.ReplicateRawEventsRequest,
) (retError error) {

	var err error
	var events []*eventpb.HistoryEvent
	var newRunEvents []*eventpb.HistoryEvent

	events, err = r.deserializeBlob(requestIn.History)
	if err != nil {
		return err
	}

	version := events[0].GetVersion()
	firstEventID := events[0].GetEventId()
	nextEventID := events[len(events)-1].GetEventId() + 1
	sourceCluster := r.clusterMetadata.ClusterNameForFailoverVersion(version)

	requestOut := &historyservice.ReplicateEventsRequest{
		SourceCluster:     sourceCluster,
		NamespaceId:       requestIn.GetNamespaceId(),
		WorkflowExecution: requestIn.WorkflowExecution,
		FirstEventId:      firstEventID,
		NextEventId:       nextEventID,
		Version:           version,
		ReplicationInfo:   requestIn.ReplicationInfo,
		History:           &eventpb.History{Events: events},
		NewRunHistory:     nil,
	}

	if requestIn.NewRunHistory != nil {
		newRunEvents, err = r.deserializeBlob(requestIn.NewRunHistory)
		if err != nil {
			return err
		}
		requestOut.NewRunHistory = &eventpb.History{Events: newRunEvents}
	}

	return r.ApplyEvents(ctx, requestOut)
}

func (r *historyReplicator) ApplyEvents(
	ctx context.Context,
	request *historyservice.ReplicateEventsRequest,
) (retError error) {

	logger := r.logger.WithTags(
		tag.WorkflowID(request.WorkflowExecution.GetWorkflowId()),
		tag.WorkflowRunID(request.WorkflowExecution.GetRunId()),
		tag.SourceCluster(request.GetSourceCluster()),
		tag.IncomingVersion(request.GetVersion()),
		tag.WorkflowFirstEventID(request.GetFirstEventId()),
		tag.WorkflowNextEventID(request.GetNextEventId()))

	r.metricsClient.RecordTimer(
		metrics.ReplicateHistoryEventsScope,
		metrics.ReplicationEventsSizeTimer,
		time.Duration(len(request.History.Events)),
	)

	defer func() {
		if retError != nil {
			switch retError.(type) {
			case *serviceerror.NotFound:
				logger.Debug("Encounter EntityNotExistsError", tag.Error(retError))
				retError = ErrRetryEntityNotExists
			case *serviceerror.WorkflowExecutionAlreadyStarted:
				logger.Debug("Encounter WorkflowExecutionAlreadyStartedError", tag.Error(retError))
				retError = ErrRetryExecutionAlreadyStarted
			case *persistence.WorkflowExecutionAlreadyStartedError:
				logger.Debug("Encounter WorkflowExecutionAlreadyStartedError", tag.Error(retError))
				retError = ErrRetryExecutionAlreadyStarted
			case *serviceerror.Internal:
				logError(logger, "Encounter Internal.", retError)
				retError = ErrInternalFailure
			}
		}
	}()

	if request == nil || request.History == nil || len(request.History.Events) == 0 {
		logger.Warn("Dropping empty replication task")
		r.metricsClient.IncCounter(metrics.ReplicateHistoryEventsScope, metrics.EmptyReplicationEventsCounter)
		return nil
	}
	namespaceID, err := validateNamespaceUUID(request.GetNamespaceId())
	if err != nil {
		return err
	}

	execution := *request.WorkflowExecution
	weContext, release, err := r.historyCache.getOrCreateWorkflowExecution(ctx, namespaceID, execution)
	if err != nil {
		// for get workflow execution context, with valid run id
		// err will not be of type EntityNotExistsError
		return err
	}
	defer func() { release(retError) }()

	firstEvent := request.History.Events[0]
	switch firstEvent.GetEventType() {
	case eventpb.EventType_WorkflowExecutionStarted:
		_, err := weContext.loadWorkflowExecution()
		if err == nil {
			// Workflow execution already exist, looks like a duplicate start event, it is safe to ignore it
			logger.Debug("Dropping stale replication task for start event.")
			r.metricsClient.IncCounter(metrics.ReplicateHistoryEventsScope, metrics.DuplicateReplicationEventsCounter)
			return nil
		}
		if _, ok := err.(*serviceerror.NotFound); !ok {
			// GetWorkflowExecution failed with some transient error. Return err so we can retry the task later
			return err
		}
		return r.ApplyStartEvent(ctx, weContext, request, logger)

	default:
		// apply events, other than simple start workflow execution
		// the continue as new + start workflow execution combination will also be processed here
<<<<<<< HEAD
		msBuilder, err := weContext.loadWorkflowExecution()
=======
		var mutableState mutableState
		var err error
		domainEntry, err := r.domainCache.GetDomainByID(context.getDomainID())
		if err != nil {
			return err
		}

		if r.shard.GetConfig().ReplicationEventsFromCurrentCluster(domainEntry.GetInfo().Name) {
			// this branch is used when replicating events (generated from current cluster)from remote cluster to current cluster.
			// this could happen when the events are lost in current cluster and plan to recover them from remote cluster.
			// if the incoming version equals last write version, skip to fail in-flight decision.
			mutableState, err = context.loadWorkflowExecutionForReplication(request.GetVersion())
		} else {
			mutableState, err = context.loadWorkflowExecution()
		}

>>>>>>> 651a26b2
		if err != nil {
			if _, ok := err.(*serviceerror.NotFound); !ok {
				return err
			}
			// mutable state for the target workflow ID & run ID combination does not exist
			// we need to check the existing workflow ID
			release(err)
			return r.ApplyOtherEventsMissingMutableState(ctx, namespaceID, request.WorkflowExecution.GetWorkflowId(),
				request.WorkflowExecution.GetRunId(), request, logger)
		}

		// Sanity check to make only 2DC mutable state here
<<<<<<< HEAD
		if msBuilder.GetReplicationState() == nil {
			return serviceerror.NewInternal("The mutable state does not support 2DC.")
		}

		logger.WithTags(tag.CurrentVersion(msBuilder.GetReplicationState().LastWriteVersion))
		msBuilder, err = r.ApplyOtherEventsVersionChecking(ctx, weContext, msBuilder, request, logger)
		if err != nil || msBuilder == nil {
			return err
		}
		return r.ApplyOtherEvents(ctx, weContext, msBuilder, request, logger)
=======
		if mutableState.GetReplicationState() == nil {
			return &workflow.InternalServiceError{Message: "The mutable state does not support 2DC."}
		}

		logger.WithTags(tag.CurrentVersion(mutableState.GetReplicationState().LastWriteVersion))
		mutableState, err = r.ApplyOtherEventsVersionChecking(ctx, context, mutableState, request, logger)
		if err != nil || mutableState == nil {
			return err
		}
		return r.ApplyOtherEvents(ctx, context, mutableState, request, logger)
>>>>>>> 651a26b2
	}
}

func (r *historyReplicator) ApplyStartEvent(
	ctx context.Context,
	context workflowExecutionContext,
	request *historyservice.ReplicateEventsRequest,
	logger log.Logger,
) error {

	namespaceEntry, err := r.namespaceCache.GetNamespaceByID(context.getNamespaceID())
	if err != nil {
		return err
	}
	msBuilder := r.getNewMutableState(namespaceEntry, logger)
	return r.ApplyReplicationTask(ctx, context, msBuilder, request, logger)
}

func (r *historyReplicator) ApplyOtherEventsMissingMutableState(
	ctx context.Context,
	namespaceID string,
	workflowID string,
	runID string,
	request *historyservice.ReplicateEventsRequest,
	logger log.Logger,
) (retError error) {

	// size check already done
	lastEvent := request.History.Events[len(request.History.Events)-1]

	// we need to check the current workflow execution
	currentContext, currentMutableState, currentRelease, err := r.getCurrentWorkflowMutableState(ctx, namespaceID, workflowID)
	if err != nil {
		if _, ok := err.(*serviceerror.NotFound); !ok {
			return err
		}
		return newRetryTaskErrorWithHint(ErrWorkflowNotFoundMsg, namespaceID, workflowID, runID, common.FirstEventID)
	}
	defer func() { currentRelease(retError) }()

	currentRunID := currentMutableState.GetExecutionInfo().RunID
	currentLastEventTaskID := currentMutableState.GetExecutionInfo().LastEventTaskID
	currentNextEventID := currentMutableState.GetNextEventID()
	currentLastWriteVersion, err := currentMutableState.GetLastWriteVersion()
	if err != nil {
		return err
	}
	currentStillRunning := currentMutableState.IsWorkflowExecutionRunning()

	if currentLastWriteVersion > lastEvent.GetVersion() {
		logger.Info("Dropping replication task.")
		r.metricsClient.IncCounter(metrics.ReplicateHistoryEventsScope, metrics.StaleReplicationEventsCounter)
		return r.reapplyEvents(ctx, currentContext, currentMutableState, request.History.Events, logger)
	}

	// release for better lock management
	currentRelease(nil)

	if currentLastWriteVersion < lastEvent.GetVersion() {
		if currentStillRunning {
			_, err = r.terminateWorkflow(ctx, namespaceID, workflowID, currentRunID, lastEvent.GetVersion(), logger)
			if err != nil {
				return err
			}

		}
		if request.GetResetWorkflow() {
			return r.resetor.ApplyResetEvent(ctx, request, namespaceID, workflowID, currentRunID)
		}
		return newRetryTaskErrorWithHint(ErrWorkflowNotFoundMsg, namespaceID, workflowID, runID, common.FirstEventID)
	}

	// currentLastWriteVersion == incomingVersion
	if currentStillRunning {
		if lastEvent.GetTaskId() < currentLastEventTaskID {
			// versions are the same, so not necessary to re-apply signals
			return nil
		}
		return newRetryTaskErrorWithHint(ErrWorkflowNotFoundMsg, namespaceID, workflowID, currentRunID, currentNextEventID)
	}

	if request.GetResetWorkflow() {
		//Note that at this point, current run is already closed and currentLastWriteVersion <= incomingVersion
		return r.resetor.ApplyResetEvent(ctx, request, namespaceID, workflowID, currentRunID)
	}
	return newRetryTaskErrorWithHint(ErrWorkflowNotFoundMsg, namespaceID, workflowID, runID, common.FirstEventID)
}

func (r *historyReplicator) ApplyOtherEventsVersionChecking(
	ctx context.Context,
	context workflowExecutionContext,
	msBuilder mutableState,
	request *historyservice.ReplicateEventsRequest,
	logger log.Logger,
) (mutableState, error) {
	var err error
	// check if to buffer / drop / conflict resolution
	incomingVersion := request.GetVersion()
	replicationInfo := request.ReplicationInfo
	rState := msBuilder.GetReplicationState()
	if rState.LastWriteVersion > incomingVersion {
		// Replication state is already on a higher version, we can drop this event
		logger.Info("Dropping stale replication task.")
		r.metricsClient.IncCounter(metrics.ReplicateHistoryEventsScope, metrics.StaleReplicationEventsCounter)

		events := request.History.Events
		// this workflow running, try re-apply events to it
		// NOTE: if a workflow is running, then it must be the current workflow
		if msBuilder.IsWorkflowExecutionRunning() {
			err = r.reapplyEvents(ctx, context, msBuilder, events, logger)
			return nil, err
		}

		// must get the current run ID first
		// if trying to getCurrentWorkflowRunID function (which use mutable state cache)
		// there can be deadlock if current workflow is this workflow
		currentRunID, err := r.getCurrentWorkflowRunID(context.getNamespaceID(), context.getExecution().GetWorkflowId())
		if currentRunID == context.getExecution().GetRunId() {
			err = r.reapplyEvents(ctx, context, msBuilder, events, logger)
			return nil, err
		}
		currentContext, currentMutableState, currentRelease, err := r.getCurrentWorkflowMutableState(
			ctx, context.getNamespaceID(), context.getExecution().GetWorkflowId(),
		)
		if err != nil {
			return nil, err
		}
		defer func() { currentRelease(err) }()
		err = r.reapplyEvents(ctx, currentContext, currentMutableState, events, logger)
		return nil, err
	}

	if rState.LastWriteVersion == incomingVersion {
		// for ri.GetLastEventId() == rState.LastWriteEventID, ideally we should not do anything
		return msBuilder, nil
	}

	// we have rState.LastWriteVersion < incomingVersion

	// the code below only deal with 2 data center case
	// for multiple data center cases, wait for #840

	// Check if this is the first event after failover
	previousActiveCluster := r.clusterMetadata.ClusterNameForFailoverVersion(rState.LastWriteVersion)
	logger.WithTags(tag.PrevActiveCluster(previousActiveCluster),
		tag.ReplicationInfo(request.ReplicationInfo))
	logger.Info("First Event after replication.")

	// first check whether the replication info
	// the reason is, if current cluster was active, and sent out replication task
	// to remote, there is no guarantee that the replication task is going to be applied,
	// if not applied, the replication info will not be up to date.

	if previousActiveCluster != r.clusterMetadata.GetCurrentClusterName() {
		// this cluster is previously NOT active, this also means there is no buffered event
		if r.clusterMetadata.IsVersionFromSameCluster(incomingVersion, rState.LastWriteVersion) {
			// it is possible that a workflow will not generate any event in few rounds of failover
			// meaning that the incoming version > last write version and
			// (incoming version - last write version) % failover version increment == 0
			return msBuilder, nil
		}

		err = ErrMoreThan2DC
		logError(logger, err.Error(), err)
		return nil, err
	}

	// previousActiveCluster == current cluster
	ri, ok := replicationInfo[previousActiveCluster]
	// this cluster is previously active, we need to check whether the events is applied by remote cluster
	if !ok || rState.LastWriteVersion > ri.GetVersion() {
		logger.Info("Encounter case where events are rejected by remote.")
		// use the last valid version && event ID to do a reset
		lastValidVersion, lastValidEventID := r.getLatestCheckpoint(replicationInfo, rState.LastReplicationInfo)

		if lastValidVersion == common.EmptyVersion {
			err = ErrImpossibleLocalRemoteMissingReplicationInfo
			logError(logger, err.Error(), err)
			return nil, err
		}
		logger.Info("Reset to latest common checkpoint.")

		// NOTE: this conflict resolution do not handle fast >= 2 failover
		lastEvent := request.History.Events[len(request.History.Events)-1]
		incomingTimestamp := lastEvent.GetTimestamp()
		return r.resetMutableState(ctx, context, msBuilder, lastValidEventID, incomingVersion, incomingTimestamp, logger)
	}
	if rState.LastWriteVersion < ri.GetVersion() {
		err = ErrImpossibleRemoteClaimSeenHigherVersion
		logError(logger, err.Error(), err)
		return nil, err
	}

	// remote replication info last write version is the same as local last write version, check reset
	// Detect conflict
	if ri.GetLastEventId() > rState.LastWriteEventID {
		// if there is any bug in the replication protocol or implementation, this case can happen
		logError(logger, "Conflict detected, but cannot resolve.", ErrCorruptedReplicationInfo)
		// Returning InvalidArgument to force the message to land into DLQ
		return nil, ErrCorruptedReplicationInfo
	}

	err = r.flushEventsBuffer(context, msBuilder)
	if err != nil {
		return nil, err
	}

	if ri.GetLastEventId() < msBuilder.GetReplicationState().LastWriteEventID {
		// the reason to reset mutable state if mutable state has buffered events
		// is: what buffered event actually do is delay generation of event ID,
		// the actual action of those buffered event are already applied to mutable state.

		logger.Info("Conflict detected.")
		lastEvent := request.History.Events[len(request.History.Events)-1]
		incomingTimestamp := lastEvent.GetTimestamp()
		return r.resetMutableState(ctx, context, msBuilder, ri.GetLastEventId(), incomingVersion, incomingTimestamp, logger)
	}

	// event ID match, no reset
	return msBuilder, nil
}

func (r *historyReplicator) ApplyOtherEvents(
	ctx context.Context,
	context workflowExecutionContext,
	msBuilder mutableState,
	request *historyservice.ReplicateEventsRequest,
	logger log.Logger,
) error {
	var err error
	firstEventID := request.GetFirstEventId()
	if firstEventID < msBuilder.GetNextEventID() {
		// duplicate replication task
		replicationState := msBuilder.GetReplicationState()
		logger.Debug("Dropping replication task", tag.WorkflowNextEventID(msBuilder.GetNextEventID()), tag.ReplicationState(replicationState))
		r.metricsClient.IncCounter(metrics.ReplicateHistoryEventsScope, metrics.DuplicateReplicationEventsCounter)
		return nil
	}
	if firstEventID > msBuilder.GetNextEventID() {

		if !msBuilder.IsWorkflowExecutionRunning() {
			logger.Warn("Workflow already terminated due to conflict resolution")
			return nil
		}

		return newRetryTaskErrorWithHint(
			ErrRetryBufferEventsMsg,
			context.getNamespaceID(),
			context.getExecution().GetWorkflowId(),
			context.getExecution().GetRunId(),
			msBuilder.GetNextEventID(),
		)
	}

	// Apply the replication task
	err = r.ApplyReplicationTask(ctx, context, msBuilder, request, logger)
	if err != nil {
		logError(logger, "Fail to Apply Replication task.", err)
	}
	return err
}

func (r *historyReplicator) ApplyReplicationTask(
	ctx context.Context,
	context workflowExecutionContext,
	msBuilder mutableState,
	request *historyservice.ReplicateEventsRequest,
	logger log.Logger,
) error {

	if !msBuilder.IsWorkflowExecutionRunning() {
		logger.Warn("Workflow already terminated due to conflict resolution.")
		return nil
	}

	namespaceID, err := validateNamespaceUUID(request.GetNamespaceId())
	if err != nil {
		return err
	}
	if len(request.History.Events) == 0 {
		return nil
	}
	lastEvent := request.History.Events[len(request.History.Events)-1]

	execution := *request.WorkflowExecution

	requestID := uuid.New() // requestID used for start workflow execution request.  This is not on the history event.
	sBuilder := r.getNewStateBuilder(msBuilder, logger)
	var newRunHistory []*eventpb.HistoryEvent
	if request.NewRunHistory != nil {
		newRunHistory = request.NewRunHistory.Events
	}

	// directly use stateBuilder to apply events for other events(including continueAsNew)
	newMutableState, err := sBuilder.applyEvents(
		namespaceID, requestID, execution, request.History.Events, newRunHistory, request.GetNewRunNDC(),
	)
	if err != nil {
		return err
	}

	firstEvent := request.History.Events[0]
	switch firstEvent.GetEventType() {
	case eventpb.EventType_WorkflowExecutionStarted:
		err = r.replicateWorkflowStarted(ctx, context, msBuilder, request.History, sBuilder, logger)
	default:
		now := time.Unix(0, lastEvent.GetTimestamp())
		var newContext workflowExecutionContext
		if newMutableState != nil {
			newExecutionInfo := newMutableState.GetExecutionInfo()
			newContext = newWorkflowExecutionContext(
				newExecutionInfo.NamespaceID,
				executionpb.WorkflowExecution{
					WorkflowId: newExecutionInfo.WorkflowID,
					RunId:      newExecutionInfo.RunID,
				},
				r.shard,
				r.shard.GetExecutionManager(),
				r.logger,
			)
		}
		err = context.updateWorkflowExecutionWithNewAsPassive(now, newContext, newMutableState)
	}

	if err == nil {
		now := time.Unix(0, lastEvent.GetTimestamp())
		notify(r.shard, request.GetSourceCluster(), now)
	}

	return err
}

func (r *historyReplicator) replicateWorkflowStarted(
	ctx context.Context,
	context workflowExecutionContext,
	msBuilder mutableState,
	history *eventpb.History,
	sBuilder stateBuilder,
	logger log.Logger,
) (retError error) {

	executionInfo := msBuilder.GetExecutionInfo()
	namespaceID := executionInfo.NamespaceID
	execution := executionpb.WorkflowExecution{
		WorkflowId: executionInfo.WorkflowID,
		RunId:      executionInfo.RunID,
	}
	firstEvent := history.Events[0]
	incomingVersion := firstEvent.GetVersion()
	lastEvent := history.Events[len(history.Events)-1]

	now := time.Unix(0, lastEvent.GetTimestamp())
	newWorkflow, workflowEventsSeq, err := msBuilder.CloseTransactionAsSnapshot(
		now,
		transactionPolicyPassive,
	)
	if err != nil {
		return err
	}
	historySize, err := context.persistFirstWorkflowEvents(workflowEventsSeq[0])
	if err != nil {
		return err
	}
	// TODO add a check here guarantee that no replication tasks will be persisted
	newWorkflow.ReplicationTasks = nil

	deleteHistory := func() {
		// this function should be only called when we drop start workflow execution
		currentBranchToken, err := msBuilder.GetCurrentBranchToken()
		if err == nil {
			shardId := r.shard.GetShardID()
			r.shard.GetHistoryManager().DeleteHistoryBranch(&persistence.DeleteHistoryBranchRequest{
				BranchToken: currentBranchToken,
				ShardID:     &shardId,
			})
		}
	}

	// try to create the workflow execution
	createMode := persistence.CreateWorkflowModeBrandNew
	prevRunID := ""
	prevLastWriteVersion := int64(0)
	err = context.createWorkflowExecution(
		newWorkflow, historySize, now,
		createMode, prevRunID, prevLastWriteVersion,
	)
	if err == nil {
		return nil
	}
	if _, ok := err.(*persistence.WorkflowExecutionAlreadyStartedError); !ok {
		logger.Info("Create workflow failed after appending history events.", tag.Error(err))
		return err
	}

	// we have WorkflowExecutionAlreadyStartedError
	errExist := err.(*persistence.WorkflowExecutionAlreadyStartedError)
	currentRunID := errExist.RunID
	currentState := errExist.State
	currentLastWriteVersion := errExist.LastWriteVersion

	logger.WithTags(tag.CurrentVersion(currentLastWriteVersion))
	if currentRunID == execution.GetRunId() {
		logger.Info("Dropping stale start replication task.")
		r.metricsClient.IncCounter(metrics.ReplicateHistoryEventsScope, metrics.DuplicateReplicationEventsCounter)
		return nil
	}

	// current workflow is completed
	if currentState == persistence.WorkflowStateCompleted {
		// allow the application of workflow creation if currentLastWriteVersion > incomingVersion
		// because this can be caused by the combination of missing replication events and failovers
		// proceed to create workflow
		createMode = persistence.CreateWorkflowModeWorkflowIDReuse
		prevRunID = currentRunID
		prevLastWriteVersion = currentLastWriteVersion
		return context.createWorkflowExecution(
			newWorkflow, historySize, now,
			createMode, prevRunID, prevLastWriteVersion,
		)
	}

	// current workflow is still running
	if currentLastWriteVersion > incomingVersion {
		logger.Info("Dropping stale start replication task.")
		r.metricsClient.IncCounter(metrics.ReplicateHistoryEventsScope, metrics.StaleReplicationEventsCounter)
		deleteHistory()

		currentContext, currentMutableState, currentRelease, err := r.getCurrentWorkflowMutableState(ctx, namespaceID, execution.GetWorkflowId())
		if err != nil {
			return err
		}
		defer func() { currentRelease(retError) }()
		return r.reapplyEvents(ctx, currentContext, currentMutableState, history.Events, logger)
	}

	if currentLastWriteVersion == incomingVersion {
		_, currentMutableState, currentRelease, err := r.getCurrentWorkflowMutableState(
			ctx,
			namespaceID,
			execution.GetWorkflowId(),
		)
		if err != nil {
			return err
		}
		currentRunID := currentMutableState.GetExecutionInfo().RunID
		currentLastEventTaskID := currentMutableState.GetExecutionInfo().LastEventTaskID
		currentNextEventID := currentMutableState.GetNextEventID()
		currentRelease(nil)

		if executionInfo.LastEventTaskID < currentLastEventTaskID {
			// versions are the same, so not necessary to re-apply signals
			return nil
		}
		return newRetryTaskErrorWithHint(
			ErrRetryExistingWorkflowMsg,
			namespaceID,
			execution.GetWorkflowId(),
			currentRunID,
			currentNextEventID,
		)
	}

	// currentStartVersion < incomingVersion && current workflow still running
	// this can happen during the failover; since we have no idea
	// whether the remote active cluster is aware of the current running workflow,
	// the only thing we can do is to terminate the current workflow and
	// start the new workflow from the request

	// same workflow ID, same shard
	currentLastWriteVersion, err = r.terminateWorkflow(
		ctx,
		namespaceID,
		executionInfo.WorkflowID,
		currentRunID,
		incomingVersion,
		logger,
	)
	if err != nil {
		if _, ok := err.(*serviceerror.NotFound); !ok {
			return err
		}
		// if workflow is completed just when the call is made, will get EntityNotExistsError
		// we are not sure whether the workflow to be terminated ends with continue as new or not
		// so when encounter EntityNotExistsError, just continue to execute, if err occurs,
		// there will be retry on the worker level
	}
	createMode = persistence.CreateWorkflowModeWorkflowIDReuse
	prevRunID = currentRunID
	prevLastWriteVersion = currentLastWriteVersion
	return context.createWorkflowExecution(
		newWorkflow, historySize, now,
		createMode, prevRunID, prevLastWriteVersion,
	)
}

func (r *historyReplicator) conflictResolutionTerminateCurrentRunningIfNotSelf(
	ctx context.Context,
	msBuilder mutableState,
	incomingVersion int64,
	incomingTimestamp int64,
	logger log.Logger,
) (string, int64, int, error) {

	// this function aims to solve the edge case when this workflow, when going through
	// reset, has already started a next generation (continue as new-ed workflow)

	if msBuilder.IsWorkflowExecutionRunning() {
		// workflow still running, no continued as new edge case to solve
		logger.Info("Conflict resolution self workflow running, skip.")
		executionInfo := msBuilder.GetExecutionInfo()
		lastWriteVersion, err := msBuilder.GetLastWriteVersion()
		if err != nil {
			return "", 0, 0, err
		}
		return executionInfo.RunID, lastWriteVersion, executionInfo.State, nil
	}

	// terminate the current running workflow
	// cannot use history cache to get current workflow since there can be deadlock
	namespaceID := msBuilder.GetExecutionInfo().NamespaceID
	workflowID := msBuilder.GetExecutionInfo().WorkflowID
	resp, err := r.shard.GetExecutionManager().GetCurrentExecution(&persistence.GetCurrentExecutionRequest{
		NamespaceID: namespaceID,
		WorkflowID:  workflowID,
	})
	if err != nil {
		logError(logger, "Conflict resolution error getting current workflow.", err)
		return "", 0, 0, err
	}
	currentRunID := resp.RunID
	currentState := resp.State
	currentStatus := resp.Status
	currentLastWriteVetsion := resp.LastWriteVersion

	// this handle the edge case where
	// local run 1 do continue as new -> run 2L
	// remote run 1 become active, and do continue as new -> run 2R
	// run 2R comes earlier, force terminate run 2L and replicate 2R
	// remote run 1's version trigger a conflict resolution trying to force terminate run 2R
	// conflict resolution should only force terminate workflow if that workflow has lower last write version
	if incomingVersion <= currentLastWriteVetsion {
		logger.Info("Conflict resolution current workflow has equal or higher version.")
		return "", 0, 0, nil
	}

	if currentStatus != executionpb.WorkflowExecutionStatus_Running {
		// current workflow finished
		// note, it is impossible that a current workflow ends with continue as new as close status
		logger.Info("Conflict resolution current workflow finished.")
		return currentRunID, currentLastWriteVetsion, currentState, nil
	}

	// need to terminate the current workflow
	// same workflow ID, same shard
	currentLastWriteVetsion, err = r.terminateWorkflow(
		ctx,
		namespaceID,
		workflowID,
		currentRunID,
		incomingVersion,
		logger,
	)
	if err != nil {
		logError(logger, "Conflict resolution err terminating current workflow.", err)
		return "", 0, 0, err
	}
	return currentRunID, currentLastWriteVetsion, persistence.WorkflowStateCompleted, nil
}

<<<<<<< HEAD
// func (r *historyReplicator) getCurrentWorkflowInfo(namespaceID string, workflowID string) (runID string, lastWriteVersion int64, status int, retError error) {
=======
>>>>>>> 651a26b2
func (r *historyReplicator) getCurrentWorkflowMutableState(
	ctx context.Context,
	namespaceID string,
	workflowID string,
) (workflowExecutionContext, mutableState, releaseWorkflowExecutionFunc, error) {
	// we need to check the current workflow execution
	context, release, err := r.historyCache.getOrCreateWorkflowExecution(ctx,
		namespaceID,
		// only use the workflow ID, to get the current running one
		executionpb.WorkflowExecution{WorkflowId: workflowID},
	)
	if err != nil {
		return nil, nil, nil, err
	}

	msBuilder, err := context.loadWorkflowExecution()
	if err != nil {
		// no matter what error happen, we need to retry
		release(err)
		return nil, nil, nil, err
	}
	return context, msBuilder, release, nil
}

func (r *historyReplicator) getCurrentWorkflowRunID(namespaceID string, workflowID string) (string, error) {
	resp, err := r.historyEngine.executionManager.GetCurrentExecution(&persistence.GetCurrentExecutionRequest{
		NamespaceID: namespaceID,
		WorkflowID:  workflowID,
	})
	if err != nil {
		return "", err
	}
	return resp.RunID, nil
}

func (r *historyReplicator) terminateWorkflow(
	ctx context.Context,
	namespaceID string,
	workflowID string,
	runID string,
	incomingVersion int64,
	logger log.Logger,
) (int64, error) {

	// same workflow ID, same shard
	execution := executionpb.WorkflowExecution{
		WorkflowId: workflowID,
		RunId:      runID,
	}
	var currentLastWriteVersion int64
	var err error
	err = r.historyEngine.updateWorkflowExecution(ctx, namespaceID, execution, false,
		func(context workflowExecutionContext, msBuilder mutableState) error {

			// compare the current last write version first
			// since this function has assumption that
			// incomingVersion <= currentLastWriteVersion
			// if assumption is broken (race condition), then retry
			currentLastWriteVersion, err = msBuilder.GetLastWriteVersion()
			if err != nil {
				return err
			}
			if incomingVersion <= currentLastWriteVersion {
				return newRetryTaskErrorWithHint(
					ErrRetryExistingWorkflowMsg,
					namespaceID,
					workflowID,
					runID,
					msBuilder.GetNextEventID(),
				)
			}

			if !msBuilder.IsWorkflowExecutionRunning() {
				return ErrWorkflowCompleted
			}

			// incomingVersion > currentLastWriteVersion

			// need to check if able to force terminate the workflow, by using last write version
			// if last write version indicates not from current cluster, need to fetch from remote
			sourceCluster := r.clusterMetadata.ClusterNameForFailoverVersion(currentLastWriteVersion)
			if sourceCluster != r.clusterMetadata.GetCurrentClusterName() {
				return newRetryTaskErrorWithHint(
					ErrRetryExistingWorkflowMsg,
					namespaceID,
					workflowID,
					runID,
					msBuilder.GetNextEventID(),
				)
			}

			// setting the current version to be the last write version
			if err := msBuilder.UpdateCurrentVersion(currentLastWriteVersion, true); err != nil {
				return err
			}

			eventBatchFirstEventID := msBuilder.GetNextEventID()
			if _, err := msBuilder.AddWorkflowExecutionTerminatedEvent(
				eventBatchFirstEventID,
				workflowTerminationReason,
				[]byte(fmt.Sprintf("terminated by version: %v", incomingVersion)),
				workflowTerminationIdentity,
			); err != nil {
				return serviceerror.NewInternal("Unable to terminate workflow execution.")
			}

			return nil
		})

	if err != nil {
		if _, ok := err.(*serviceerror.NotFound); !ok {
			return 0, err
		}
		err = nil
	}
	return currentLastWriteVersion, nil
}

func (r *historyReplicator) getLatestCheckpoint(
	replicationInfoRemote map[string]*replicationgenpb.ReplicationInfo,
	replicationInfoLocal map[string]*replicationgenpb.ReplicationInfo,
) (int64, int64) {

	// this only applies to 2 data center case

	lastValidVersion := common.EmptyVersion
	lastValidEventID := common.EmptyEventID

	for _, ri := range replicationInfoRemote {
		if lastValidVersion == common.EmptyVersion || ri.GetVersion() > lastValidVersion {
			lastValidVersion = ri.GetVersion()
			lastValidEventID = ri.GetLastEventId()
		}
	}

	for _, ri := range replicationInfoLocal {
		if lastValidVersion == common.EmptyVersion || ri.Version > lastValidVersion {
			lastValidVersion = ri.Version
			lastValidEventID = ri.LastEventId
		}
	}

	return lastValidVersion, lastValidEventID
}

func (r *historyReplicator) resetMutableState(
	ctx context.Context,
	context workflowExecutionContext,
	msBuilder mutableState,
	lastEventID int64,
	incomingVersion int64,
	incomingTimestamp int64,
	logger log.Logger,
) (mutableState, error) {

	r.metricsClient.IncCounter(metrics.ReplicateHistoryEventsScope, metrics.HistoryConflictsCounter)

	// handling edge case when resetting a workflow, and this workflow has done continue as new
	// we need to terminate the continue as new-ed workflow
	currentRunID, currentLastWriteVersion, currentState, err := r.conflictResolutionTerminateCurrentRunningIfNotSelf(
		ctx,
		msBuilder,
		incomingVersion,
		incomingTimestamp,
		logger,
	)
	if err != nil {
		return nil, err
	}

	// if cannot force terminate a workflow (meaning that workflow has last version >= incoming version)
	// just abandon force termination & conflict resolution
	// since the current workflow is after this one
	if currentRunID == "" {
		return nil, nil
	}

	resolver := r.getNewConflictResolver(context, logger)
	msBuilder, err = resolver.reset(
		currentRunID,
		currentLastWriteVersion,
		currentState,
		uuid.New(),
		lastEventID,
		msBuilder.GetExecutionInfo(),
		msBuilder.GetUpdateCondition(),
	)
	logger.Info("Completed Resetting of workflow execution.")
	if err != nil {
		return nil, err
	}
	return msBuilder, nil
}

func (r *historyReplicator) deserializeBlob(
	blob *commonpb.DataBlob,
) ([]*eventpb.HistoryEvent, error) {

	if blob.GetEncodingType() != commonpb.EncodingType_Proto3 {
		return nil, ErrUnknownEncodingType
	}
	historyEvents, err := r.historySerializer.DeserializeBatchEvents(&serialization.DataBlob{
		Encoding: common.EncodingTypeProto3,
		Data:     blob.Data,
	})
	if err != nil {
		return nil, err
	}
	if len(historyEvents) == 0 {
		return nil, ErrEmptyHistoryRawEventBatch
	}
	return historyEvents, nil
}

func (r *historyReplicator) flushEventsBuffer(
	context workflowExecutionContext,
	msBuilder mutableState,
) error {

	if !msBuilder.IsWorkflowExecutionRunning() || !msBuilder.HasBufferedEvents() {
		return nil
	}
	canMutateWorkflow, err := r.prepareWorkflowMutation(msBuilder)
	if err != nil || !canMutateWorkflow {
		return err
	}

	decision, ok := msBuilder.GetInFlightDecision()
	if !ok {
		return ErrCorruptedMutableStateDecision
	}
	if _, err = msBuilder.AddDecisionTaskFailedEvent(
		decision.ScheduleID,
		decision.StartedID,
		eventpb.DecisionTaskFailedCause_FailoverCloseDecision,
		nil, identityHistoryService,
		"",
		"",
		"",
		"",
		0,
	); err != nil {
		return err
	}

	return r.persistWorkflowMutation(context, msBuilder, []persistence.Task{}, []persistence.Task{})
}

func (r *historyReplicator) reapplyEvents(
	ctx context.Context,
	context workflowExecutionContext,
	msBuilder mutableState,
	events []*eventpb.HistoryEvent,
	logger log.Logger,
) error {

	var reapplyEvents []*eventpb.HistoryEvent
	for _, event := range events {
		switch event.GetEventType() {
		case eventpb.EventType_WorkflowExecutionSignaled:
			reapplyEvents = append(reapplyEvents, event)
		}
	}

	if len(reapplyEvents) == 0 {
		return nil
	}

	if msBuilder.IsWorkflowExecutionRunning() {
		return r.reapplyEventsToCurrentRunningWorkflow(ctx, context, msBuilder, reapplyEvents, logger)
	}

	return r.reapplyEventsToCurrentClosedWorkflow(ctx, context, msBuilder, reapplyEvents, logger)
}

func (r *historyReplicator) reapplyEventsToCurrentRunningWorkflow(
	ctx context.Context,
	context workflowExecutionContext,
	msBuilder mutableState,
	events []*eventpb.HistoryEvent,
	logger log.Logger,
) error {

	canMutateWorkflow, err := r.prepareWorkflowMutation(msBuilder)
	if err != nil || !canMutateWorkflow {
		return err
	}

	numSignals := 0
	for _, event := range events {
		switch event.GetEventType() {
		case eventpb.EventType_WorkflowExecutionSignaled:
			attr := event.GetWorkflowExecutionSignaledEventAttributes()
			if _, err := msBuilder.AddWorkflowExecutionSignaled(
				attr.GetSignalName(),
				attr.Input,
				attr.GetIdentity()); err != nil {
				return ErrWorkflowMutationSignal
			}
			numSignals++

		default:
			return ErrUnreappliableEvent
		}
	}

	r.logger.Info("reapplying signals", tag.Counter(numSignals))
	return r.persistWorkflowMutation(context, msBuilder, []persistence.Task{}, []persistence.Task{})
}

func (r *historyReplicator) reapplyEventsToCurrentClosedWorkflow(
	ctx context.Context,
	context workflowExecutionContext,
	msBuilder mutableState,
	events []*eventpb.HistoryEvent,
	logger log.Logger,
) (retError error) {

	namespaceID := msBuilder.GetExecutionInfo().NamespaceID
	workflowID := msBuilder.GetExecutionInfo().WorkflowID

	namespaceEntry, err := r.namespaceCache.GetNamespaceByID(namespaceID)
	if err != nil {
		return err
	}

	resetRequestID := uuid.New()
	// workflow event buffer guarantee that the event immediately
	// after the decision task started is decision task finished event
	lastDecisionTaskStartEventID := msBuilder.GetPreviousStartedEventID()
	if lastDecisionTaskStartEventID == common.EmptyEventID {
		// TODO when https://github.com/temporalio/temporal/issues/2420 is finished
		//  reset to workflow finish event
		errStr := "cannot reapply signal due to workflow missing decision"
		logger.Error(errStr)
		return serviceerror.NewInvalidArgument(errStr)

	}

	resetDecisionFinishID := lastDecisionTaskStartEventID + 1

	baseContext := context
	baseMutableState := msBuilder
	currContext := context
	currMutableState := msBuilder
	resp, err := r.resetor.ResetWorkflowExecution(
		ctx,
		&workflowservice.ResetWorkflowExecutionRequest{
			Namespace:             namespaceEntry.GetInfo().Name,
			WorkflowExecution:     context.getExecution(),
			Reason:                workflowResetReason,
			DecisionFinishEventId: resetDecisionFinishID,
			RequestId:             resetRequestID,
		},
		baseContext,
		baseMutableState,
		currContext,
		currMutableState,
	)
	if err != nil {
		if _, ok := err.(*serviceerror.NamespaceNotActive); ok {
			return nil
		}
		return err
	}

	resetNewExecution := executionpb.WorkflowExecution{
		WorkflowId: workflowID,
		RunId:      resp.GetRunId(),
	}
	resetNewContext, resetNewRelease, err := r.historyCache.getOrCreateWorkflowExecution(
		ctx, namespaceID, resetNewExecution,
	)
	if err != nil {
		return err
	}
	defer func() { resetNewRelease(retError) }()
	resetNewMsBuilder, err := resetNewContext.loadWorkflowExecution()
	if err != nil {
		return err
	}
	if resetNewMsBuilder.IsWorkflowExecutionRunning() {
		return ErrRetryRaceCondition
	}

	return r.reapplyEventsToCurrentRunningWorkflow(ctx, resetNewContext, resetNewMsBuilder, events, logger)
}

func (r *historyReplicator) prepareWorkflowMutation(
	msBuilder mutableState,
) (bool, error) {

	// for replication stack to modify workflow re-applying events
	// we need to check 2 things
	// 1. if the workflow's last write version indicates that workflow is active here
	// 2. if the namespace entry says this namespace is active and failover version in the namespace entry >= workflow's last write version
	// if either of the above is true, then the workflow can be mutated

	lastWriteVersion, err := msBuilder.GetLastWriteVersion()
	if err != nil {
		return false, err
	}
	lastWriteVersionActive := r.clusterMetadata.ClusterNameForFailoverVersion(lastWriteVersion) == r.clusterMetadata.GetCurrentClusterName()
	if lastWriteVersionActive {
		if err := msBuilder.UpdateCurrentVersion(
			lastWriteVersion,
			true,
		); err != nil {
			return false, err
		}
		return true, nil
	}

	namespaceEntry, err := r.namespaceCache.GetNamespaceByID(msBuilder.GetExecutionInfo().NamespaceID)
	if err != nil {
		return false, err
	}

	namespaceFailoverVersion := namespaceEntry.GetFailoverVersion()
	namespaceActive := namespaceEntry.GetReplicationConfig().ActiveClusterName == r.clusterMetadata.GetCurrentClusterName() &&
		namespaceFailoverVersion >= lastWriteVersion

	if namespaceActive {
		if err := msBuilder.UpdateCurrentVersion(
			lastWriteVersion,
			true,
		); err != nil {
			return false, err
		}
		return true, nil
	}
	return false, nil
}

func (r *historyReplicator) persistWorkflowMutation(
	context workflowExecutionContext,
	msBuilder mutableState,
	transferTasks []persistence.Task,
	timerTasks []persistence.Task,
) error {

	if !msBuilder.HasPendingDecision() {
		_, err := msBuilder.AddDecisionTaskScheduledEvent(false)
		if err != nil {
			return ErrWorkflowMutationDecision
		}
	}

	now := clock.NewRealTimeSource().Now() // this is on behalf of active logic
	return context.updateWorkflowExecutionAsActive(now)
}

func logError(
	logger log.Logger,
	msg string,
	err error,
) {
	logger.Error(msg, tag.Error(err))
}

func newRetryTaskErrorWithHint(
	msg string,
	namespaceID string,
	workflowID string,
	runID string,
	nextEventID int64,
) *serviceerror.RetryTask {

	return serviceerror.NewRetryTask(
		msg,
		namespaceID,
		workflowID,
		runID,
		nextEventID,
	)
}

func notify(
	shard ShardContext,
	clusterName string,
	now time.Time,
) {

	now = now.Add(-shard.GetConfig().StandbyClusterDelay())
	shard.SetCurrentTime(clusterName, now)
}<|MERGE_RESOLUTION|>--- conflicted
+++ resolved
@@ -280,26 +280,22 @@
 	default:
 		// apply events, other than simple start workflow execution
 		// the continue as new + start workflow execution combination will also be processed here
-<<<<<<< HEAD
-		msBuilder, err := weContext.loadWorkflowExecution()
-=======
 		var mutableState mutableState
 		var err error
-		domainEntry, err := r.domainCache.GetDomainByID(context.getDomainID())
+		namespaceEntry, err := r.namespaceCache.GetNamespaceByID(weContext.getNamespaceID())
 		if err != nil {
 			return err
 		}
 
-		if r.shard.GetConfig().ReplicationEventsFromCurrentCluster(domainEntry.GetInfo().Name) {
+		if r.shard.GetConfig().ReplicationEventsFromCurrentCluster(namespaceEntry.GetInfo().Name) {
 			// this branch is used when replicating events (generated from current cluster)from remote cluster to current cluster.
 			// this could happen when the events are lost in current cluster and plan to recover them from remote cluster.
 			// if the incoming version equals last write version, skip to fail in-flight decision.
-			mutableState, err = context.loadWorkflowExecutionForReplication(request.GetVersion())
+			mutableState, err = weContext.loadWorkflowExecutionForReplication(request.GetVersion())
 		} else {
-			mutableState, err = context.loadWorkflowExecution()
-		}
-
->>>>>>> 651a26b2
+			mutableState, err = weContext.loadWorkflowExecution()
+		}
+
 		if err != nil {
 			if _, ok := err.(*serviceerror.NotFound); !ok {
 				return err
@@ -312,29 +308,16 @@
 		}
 
 		// Sanity check to make only 2DC mutable state here
-<<<<<<< HEAD
-		if msBuilder.GetReplicationState() == nil {
+		if mutableState.GetReplicationState() == nil {
 			return serviceerror.NewInternal("The mutable state does not support 2DC.")
 		}
 
-		logger.WithTags(tag.CurrentVersion(msBuilder.GetReplicationState().LastWriteVersion))
-		msBuilder, err = r.ApplyOtherEventsVersionChecking(ctx, weContext, msBuilder, request, logger)
-		if err != nil || msBuilder == nil {
-			return err
-		}
-		return r.ApplyOtherEvents(ctx, weContext, msBuilder, request, logger)
-=======
-		if mutableState.GetReplicationState() == nil {
-			return &workflow.InternalServiceError{Message: "The mutable state does not support 2DC."}
-		}
-
 		logger.WithTags(tag.CurrentVersion(mutableState.GetReplicationState().LastWriteVersion))
-		mutableState, err = r.ApplyOtherEventsVersionChecking(ctx, context, mutableState, request, logger)
+		mutableState, err = r.ApplyOtherEventsVersionChecking(ctx, weContext, mutableState, request, logger)
 		if err != nil || mutableState == nil {
 			return err
 		}
-		return r.ApplyOtherEvents(ctx, context, mutableState, request, logger)
->>>>>>> 651a26b2
+		return r.ApplyOtherEvents(ctx, weContext, mutableState, request, logger)
 	}
 }
 
@@ -904,10 +887,6 @@
 	return currentRunID, currentLastWriteVetsion, persistence.WorkflowStateCompleted, nil
 }
 
-<<<<<<< HEAD
-// func (r *historyReplicator) getCurrentWorkflowInfo(namespaceID string, workflowID string) (runID string, lastWriteVersion int64, status int, retError error) {
-=======
->>>>>>> 651a26b2
 func (r *historyReplicator) getCurrentWorkflowMutableState(
 	ctx context.Context,
 	namespaceID string,
