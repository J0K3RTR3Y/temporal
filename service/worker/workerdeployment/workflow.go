// The MIT License
//
// Copyright (c) 2024 Temporal Technologies Inc.  All rights reserved.
//
// Copyright (c) 2024 Uber Technologies, Inc.
//
// Permission is hereby granted, free of charge, to any person obtaining a copy
// of this software and associated documentation files (the "Software"), to deal
// in the Software without restriction, including without limitation the rights
// to use, copy, modify, merge, publish, distribute, sublicense, and/or sell
// copies of the Software, and to permit persons to whom the Software is
// furnished to do so, subject to the following conditions:
//
// The above copyright notice and this permission notice shall be included in
// all copies or substantial portions of the Software.
//
// THE SOFTWARE IS PROVIDED "AS IS", WITHOUT WARRANTY OF ANY KIND, EXPRESS OR
// IMPLIED, INCLUDING BUT NOT LIMITED TO THE WARRANTIES OF MERCHANTABILITY,
// FITNESS FOR A PARTICULAR PURPOSE AND NONINFRINGEMENT. IN NO EVENT SHALL THE
// AUTHORS OR COPYRIGHT HOLDERS BE LIABLE FOR ANY CLAIM, DAMAGES OR OTHER
// LIABILITY, WHETHER IN AN ACTION OF CONTRACT, TORT OR OTHERWISE, ARISING FROM,
// OUT OF OR IN CONNECTION WITH THE SOFTWARE OR THE USE OR OTHER DEALINGS IN
// THE SOFTWARE.

package workerdeployment

import (
	"time"

	"github.com/pborman/uuid"
	"go.temporal.io/api/serviceerror"
	sdkclient "go.temporal.io/sdk/client"
	sdklog "go.temporal.io/sdk/log"
	"go.temporal.io/sdk/temporal"
	"go.temporal.io/sdk/workflow"
	deploymentspb "go.temporal.io/server/api/deployment/v1"
	"google.golang.org/protobuf/types/known/timestamppb"
)

type (
	// WorkflowRunner holds the local state while running a deployment-series workflow
	WorkflowRunner struct {
		*deploymentspb.WorkerDeploymentWorkflowArgs
		a              *Activities
		logger         sdklog.Logger
		metrics        sdkclient.MetricsHandler
		lock           workflow.Mutex
		pendingUpdates int
	}
)

func Workflow(ctx workflow.Context, args *deploymentspb.WorkerDeploymentWorkflowArgs) error {
	workflowRunner := &WorkflowRunner{
		WorkerDeploymentWorkflowArgs: args,

		a:       nil,
		logger:  sdklog.With(workflow.GetLogger(ctx), "wf-namespace", args.NamespaceName),
		metrics: workflow.GetMetricsHandler(ctx).WithTags(map[string]string{"namespace": args.NamespaceName}),
		lock:    workflow.NewMutex(ctx),
	}
	return workflowRunner.run(ctx)
}

func (d *WorkflowRunner) run(ctx workflow.Context) error {
	if d.State == nil {
		d.State = &deploymentspb.WorkerDeploymentLocalState{}
		d.State.CreateTime = timestamppb.New(time.Now())
	}

	var pendingUpdates int

	err := workflow.SetQueryHandler(ctx, QueryDescribeDeployment, func() (*deploymentspb.QueryDescribeWorkerDeploymentResponse, error) {
		return &deploymentspb.QueryDescribeWorkerDeploymentResponse{
			State: d.State,
		}, nil
	})
	if err != nil {
		d.logger.Info("SetQueryHandler failed for WorkerDeployment workflow with error: " + err.Error())
		return err
	}

	if err := workflow.SetUpdateHandlerWithOptions(
		ctx,
		SetCurrentVersion,
		d.handleSetCurrent,
		workflow.UpdateHandlerOptions{
			Validator: d.validateSetCurrent,
		},
	); err != nil {
		return err
	}

	if err := workflow.SetUpdateHandlerWithOptions(
		ctx,
		AddVersionToWorkerDeployment,
		d.handleAddVersionToWorkerDeployment,
		workflow.UpdateHandlerOptions{
			Validator: d.validateAddVersionToWorkerDeployment,
		},
	); err != nil {
		return err
	}

	// Wait until we can continue as new or are cancelled.
	err = workflow.Await(ctx, func() bool { return workflow.GetInfo(ctx).GetContinueAsNewSuggested() && pendingUpdates == 0 })
	if err != nil {
		return err
	}

	// Continue as new when there are no pending updates and history size is greater than requestsBeforeContinueAsNew.
	// Note, if update requests come in faster than they
	// are handled, there will not be a moment where the workflow has
	// nothing pending which means this will run forever.
	return workflow.NewContinueAsNewError(ctx, Workflow, d.WorkerDeploymentWorkflowArgs)
}

func (d *WorkflowRunner) validateSetCurrent(args *deploymentspb.SetCurrentVersionArgs) error {
	if d.State.CurrentVersion != args.Version {
		return nil
	}

	return temporal.NewApplicationError("no change", errNoChangeType)
}

func (d *WorkflowRunner) handleSetCurrent(ctx workflow.Context, args *deploymentspb.SetCurrentVersionArgs) (*deploymentspb.SetCurrentVersionResponse, error) {
	// use lock to enforce only one update at a time
	err := d.lock.Lock(ctx)
	if err != nil {
		d.logger.Error("Could not acquire workflow lock")
		return nil, serviceerror.NewDeadlineExceeded("Could not acquire workflow lock")
	}
	d.pendingUpdates++
	defer func() {
		d.pendingUpdates--
		d.lock.Unlock()
	}()

	prevCurrentVersion := d.State.CurrentVersion

	// TODO (Shivam) - what happens if we fail in the activity? We still return that the new current version is set?

	// update local state first
	d.State.CurrentVersion = args.Version
	d.State.CurrentChangedTime = timestamppb.New(workflow.Now(ctx))

	if err := d.updateMemo(ctx); err != nil {
		return nil, err
	}

	// tell new current that it's now current
	if _, err = d.syncVersion(ctx, d.State.CurrentVersion); err != nil {
		return nil, err
	}

	// tell previous current that it's no longer current
	if prevCurrentVersion != "" {
		if _, err = d.syncVersion(ctx, prevCurrentVersion); err != nil {
			return nil, err
		}
	}

	return &deploymentspb.SetCurrentVersionResponse{
		PreviousCurrentVersion: prevCurrentVersion,
	}, nil
}

func (d *WorkflowRunner) validateAddVersionToWorkerDeployment(version string) error {
	if d.State.Versions == nil {
		return nil
	}

	for _, v := range d.State.Versions {
		if v == version {
			return temporal.NewApplicationError("deplopyment version already registered", errVersionAlreadyExistsType)
		}
	}

	return nil
}

func (d *WorkflowRunner) handleAddVersionToWorkerDeployment(ctx workflow.Context, version string) error {
	// use lock to enforce only one update at a time
	err := d.lock.Lock(ctx)
	if err != nil {
		d.logger.Error("Could not acquire workflow lock")
		return serviceerror.NewDeadlineExceeded("Could not acquire workflow lock")
	}
	d.pendingUpdates++
	defer func() {
		d.pendingUpdates--
		d.lock.Unlock()
	}()

	// Add version to local state
	if d.State.Versions == nil {
		d.State.Versions = make([]string, 0)
	}
	d.State.Versions = append(d.State.Versions, version)
	return nil
}

<<<<<<< HEAD
func (d *WorkflowRunner) syncVersion(ctx workflow.Context, version string) (*deploymentspb.VersionLocalState, error) {
=======
func (d *WorkflowRunner) validateAddVersionToWorkerDeployment(version string) error {
	if d.State.Versions == nil {
		return nil
	}

	for _, v := range d.State.Versions {
		if v == version {
			return temporal.NewApplicationError("deployment version already registered", errVersionAlreadyExistsType)
		}
	}

	return nil
}

func (d *WorkflowRunner) handleAddVersionToWorkerDeployment(ctx workflow.Context, version string) error {
	// use lock to enforce only one update at a time
	err := d.lock.Lock(ctx)
	if err != nil {
		d.logger.Error("Could not acquire workflow lock")
		return serviceerror.NewDeadlineExceeded("Could not acquire workflow lock")
	}
	d.pendingUpdates++
	defer func() {
		d.pendingUpdates--
		d.lock.Unlock()
	}()

	// Add version to local state
	if d.State.Versions == nil {
		d.State.Versions = make([]string, 0)
	}
	d.State.Versions = append(d.State.Versions, version)
	return nil
}

func (d *WorkflowRunner) syncVersion(ctx workflow.Context, version string, updateMetadata *deploymentpb.UpdateDeploymentMetadata) (*deploymentspb.VersionLocalState, error) {
>>>>>>> f983da9c
	activityCtx := workflow.WithActivityOptions(ctx, defaultActivityOptions)

	setCur := &deploymentspb.SyncVersionStateArgs_SetCurrent{}
	if d.State.CurrentVersion == version {
		setCur.LastBecameCurrentTime = d.State.CurrentChangedTime
	}

	var res deploymentspb.SyncVersionStateActivityResult
	err := workflow.ExecuteActivity(activityCtx, d.a.SyncWorkerDeploymentVersion, &deploymentspb.SyncVersionStateActivityArgs{
		DeploymentName: d.DeploymentName,
		Version:        version,
		Args: &deploymentspb.SyncVersionStateArgs{
			SetCurrent: setCur,
		},
		RequestId: d.newUUID(ctx),
	}).Get(ctx, &res)
	return res.VersionState, err
}

func (d *WorkflowRunner) newUUID(ctx workflow.Context) string {
	var val string
	_ = workflow.SideEffect(ctx, func(ctx workflow.Context) any {
		return uuid.New()
	}).Get(&val)
	return val
}

func (d *WorkflowRunner) updateMemo(ctx workflow.Context) error {
	return workflow.UpsertMemo(ctx, map[string]any{
		WorkerDeploymentMemoField: &deploymentspb.WorkerDeploymentWorkflowMemo{
			DeploymentName:     d.DeploymentName,
			CurrentVersion:     d.State.CurrentVersion,
			CurrentChangedTime: d.State.CurrentChangedTime,
		},
	})
}<|MERGE_RESOLUTION|>--- conflicted
+++ resolved
@@ -171,7 +171,7 @@
 
 	for _, v := range d.State.Versions {
 		if v == version {
-			return temporal.NewApplicationError("deplopyment version already registered", errVersionAlreadyExistsType)
+			return temporal.NewApplicationError("deployment version already registered", errVersionAlreadyExistsType)
 		}
 	}
 
@@ -199,46 +199,7 @@
 	return nil
 }
 
-<<<<<<< HEAD
 func (d *WorkflowRunner) syncVersion(ctx workflow.Context, version string) (*deploymentspb.VersionLocalState, error) {
-=======
-func (d *WorkflowRunner) validateAddVersionToWorkerDeployment(version string) error {
-	if d.State.Versions == nil {
-		return nil
-	}
-
-	for _, v := range d.State.Versions {
-		if v == version {
-			return temporal.NewApplicationError("deployment version already registered", errVersionAlreadyExistsType)
-		}
-	}
-
-	return nil
-}
-
-func (d *WorkflowRunner) handleAddVersionToWorkerDeployment(ctx workflow.Context, version string) error {
-	// use lock to enforce only one update at a time
-	err := d.lock.Lock(ctx)
-	if err != nil {
-		d.logger.Error("Could not acquire workflow lock")
-		return serviceerror.NewDeadlineExceeded("Could not acquire workflow lock")
-	}
-	d.pendingUpdates++
-	defer func() {
-		d.pendingUpdates--
-		d.lock.Unlock()
-	}()
-
-	// Add version to local state
-	if d.State.Versions == nil {
-		d.State.Versions = make([]string, 0)
-	}
-	d.State.Versions = append(d.State.Versions, version)
-	return nil
-}
-
-func (d *WorkflowRunner) syncVersion(ctx workflow.Context, version string, updateMetadata *deploymentpb.UpdateDeploymentMetadata) (*deploymentspb.VersionLocalState, error) {
->>>>>>> f983da9c
 	activityCtx := workflow.WithActivityOptions(ctx, defaultActivityOptions)
 
 	setCur := &deploymentspb.SyncVersionStateArgs_SetCurrent{}
